--- conflicted
+++ resolved
@@ -1686,15 +1686,10 @@
         Boogie.Expr typeAntecedent = Boogie.Expr.True;
         foreach (BoundVar bv in boundVars) {
           var newBoundVar = new BoundVar(bv.tok, bv.Name, bv.Type);
-<<<<<<< HEAD
-          IdentifierExpr ie = new IdentifierExpr(newBoundVar.tok, newBoundVar.AssignUniqueName(BoogieGenerator.currentDeclaration.IdGenerator)) {
+          IdentifierExpr ie = new IdentifierExpr(newBoundVar.tok, newBoundVar.AssignUniqueName(BoogieGenerator.CurrentDeclaration.IdGenerator)) {
             Var = newBoundVar,
             Type = newBoundVar.Type
           };
-=======
-          IdentifierExpr ie = new IdentifierExpr(newBoundVar.tok, newBoundVar.AssignUniqueName(BoogieGenerator.CurrentDeclaration.IdGenerator));
-          ie.Var = newBoundVar; ie.Type = ie.Var.Type;  // resolve ie here
->>>>>>> 7681e01e
           substMap.Add(bv, ie);
           Boogie.Variable bvar = new Boogie.BoundVariable(newBoundVar.tok, new Boogie.TypedIdent(newBoundVar.tok, newBoundVar.AssignUniqueName(BoogieGenerator.CurrentDeclaration.IdGenerator), BoogieGenerator.TrType(newBoundVar.Type)));
           bvars.Add(bvar);
