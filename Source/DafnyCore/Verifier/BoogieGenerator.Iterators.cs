﻿//-----------------------------------------------------------------------------
//
// Copyright (C) Microsoft Corporation.  All Rights Reserved.
// Copyright by the contributors to the Dafny Project
// SPDX-License-Identifier: MIT
//
//-----------------------------------------------------------------------------
using System;
using System.Collections.Generic;
using System.Linq;
using System.Numerics;
using System.Diagnostics.Contracts;
using System.IO;
using System.Reflection;
using System.Security.Cryptography;
using Bpl = Microsoft.Boogie;
using BplParser = Microsoft.Boogie.Parser;
using System.Text;
using System.Text.RegularExpressions;
using System.Threading;
using Microsoft.Boogie;
using static Microsoft.Dafny.Util;
using Core;
using DafnyCore.Verifier;
using Microsoft.BaseTypes;
using Microsoft.Dafny.Compilers;
using Microsoft.Dafny.Triggers;
using Action = System.Action;
using PODesc = Microsoft.Dafny.ProofObligationDescription;
using static Microsoft.Dafny.GenericErrors;

namespace Microsoft.Dafny {
  public partial class BoogieGenerator {
    void AddIteratorSpecAndBody(IteratorDecl iter) {
      Contract.Requires(iter != null);
      Contract.Ensures(fuelContext == Contract.OldValue(fuelContext));

      FuelContext oldFuelContext = this.fuelContext;
      this.fuelContext = FuelSetting.NewFuelContext(iter);
      isAllocContext = new IsAllocContext(options, false);

      // wellformedness check for method specification
      Bpl.Procedure proc = AddIteratorProc(iter, MethodTranslationKind.SpecWellformedness);
      sink.AddTopLevelDeclaration(proc);
      if (InVerificationScope(iter)) {
        AddIteratorWellformednessCheck(iter, proc);
      }
      // the method itself
      if (iter.Body != null && InVerificationScope(iter)) {
        proc = AddIteratorProc(iter, MethodTranslationKind.Implementation);
        sink.AddTopLevelDeclaration(proc);
        // ...and its implementation
        AddIteratorImpl(iter, proc);
      }
      this.fuelContext = oldFuelContext;
      isAllocContext = null;
    }


    Bpl.Procedure AddIteratorProc(IteratorDecl iter, MethodTranslationKind kind) {
      Contract.Requires(iter != null);
      Contract.Requires(kind == MethodTranslationKind.SpecWellformedness || kind == MethodTranslationKind.Implementation);
      Contract.Requires(predef != null);
      Contract.Requires(currentModule == null && codeContext == null);
      Contract.Ensures(currentModule == null && codeContext == null);
      Contract.Ensures(Contract.Result<Bpl.Procedure>() != null);

      proofDependencies.SetCurrentDefinition(MethodVerboseName(iter.FullDafnyName, kind));
      currentModule = iter.EnclosingModuleDefinition;
      codeContext = iter;

      var etran = new ExpressionTranslator(this, predef, iter.tok, iter);

      var inParams = new List<Bpl.Variable>();
      List<Variable> outParams;
      GenerateMethodParametersChoose(iter.tok, iter, kind, true, true, false, etran, inParams, out outParams);

      var req = new List<Bpl.Requires>();
      var mod = new List<Bpl.IdentifierExpr>();
      var ens = new List<Bpl.Ensures>();
      // FREE PRECONDITIONS
      if (kind == MethodTranslationKind.SpecWellformedness || kind == MethodTranslationKind.Implementation) {  // the other cases have no need for a free precondition
        // free requires mh == ModuleContextHeight && fh = FunctionContextHeight;
        req.Add(FreeRequires(iter.tok, etran.HeightContext(iter), null));
      }
      mod.Add(etran.HeapCastToIdentifierExpr);

      if (kind != MethodTranslationKind.SpecWellformedness) {
        // USER-DEFINED SPECIFICATIONS
        var comment = "user-defined preconditions";
        foreach (var p in iter.Requires) {
          req.Add(FreeRequires(p.E.tok, etran.CanCallAssumption(p.E), comment, true));
          var (errorMessage, successMessage) = CustomErrorMessage(p.Attributes);
          if (p.Label != null && kind == MethodTranslationKind.Implementation) {
            // don't include this precondition here, but record it for later use
            p.Label.E = etran.Old.TrExpr(p.E);
          } else {
            foreach (var s in TrSplitExprForMethodSpec(new BodyTranslationContext(false), p.E, etran, kind)) {
              if (kind == MethodTranslationKind.Call && RefinementToken.IsInherited(s.Tok, currentModule)) {
                // this precondition was inherited into this module, so just ignore it
              } else {
                req.Add(Requires(s.Tok, s.IsOnlyFree, p.E, s.E, errorMessage, successMessage, comment));
                comment = null;
                // the free here is not linked to the free on the original expression (this is free things generated in the splitting.)
              }
            }
          }
        }
        comment = "user-defined postconditions";
        foreach (var p in iter.Ensures) {
<<<<<<< HEAD
          var canCalls = etran.CanCallAssumption(p.E);
          AddEnsures(ens, FreeEnsures(p.E.tok, canCalls, comment, true));
          foreach (var s in TrSplitExprForMethodSpec(p.E, etran, kind)) {
=======
          foreach (var s in TrSplitExprForMethodSpec(new BodyTranslationContext(false), p.E, etran, kind)) {
>>>>>>> d8868e59
            if (kind == MethodTranslationKind.Implementation && RefinementToken.IsInherited(s.Tok, currentModule)) {
              // this postcondition was inherited into this module, so just ignore it
            } else {
              ens.Add(Ensures(s.Tok, s.IsOnlyFree, p.E, s.E, null, null, comment));
              comment = null;
            }
          }
        }
        foreach (BoilerplateTriple tri in GetTwoStateBoilerplate(iter.tok, iter.Modifies.Expressions, false, iter.AllowsAllocation, etran.Old, etran, etran.Old)) {
          ens.Add(Ensures(tri.tok, tri.IsFree, null, tri.Expr, tri.ErrorMessage, tri.SuccessMessage, tri.Comment));
        }
      }

      var name = MethodName(iter, kind);
      var proc = new Bpl.Procedure(iter.tok, name, new List<Bpl.TypeVariable>(), inParams, outParams, false, req, mod, ens, etran.TrAttributes(iter.Attributes, null));
      AddVerboseNameAttribute(proc, iter.FullDafnyName, kind);

      currentModule = null;
      codeContext = null;

      return proc;
    }

    void AddIteratorWellformednessCheck(IteratorDecl iter, Procedure proc) {
      Contract.Requires(iter != null);
      Contract.Requires(proc != null);
      Contract.Requires(currentModule == null && codeContext == null);
      Contract.Ensures(currentModule == null && codeContext == null);

      proofDependencies.SetCurrentDefinition(proc.VerboseName);
      currentModule = iter.EnclosingModuleDefinition;
      codeContext = iter;

      List<Variable> inParams = Bpl.Formal.StripWhereClauses(proc.InParams);
      Contract.Assert(1 <= inParams.Count);  // there should at least be a receiver parameter
      Contract.Assert(proc.OutParams.Count == 0);

      var builder = new BoogieStmtListBuilder(this, options, new BodyTranslationContext(false));
      var etran = new ExpressionTranslator(this, predef, iter.tok, iter);
      // Don't do reads checks since iterator reads clauses mean something else.
      // See comment inside GenerateIteratorImplPrelude().
      etran = etran.WithReadsFrame(null);
      var localVariables = new List<Variable>();
      GenerateIteratorImplPrelude(iter, inParams, new List<Variable>(), builder, localVariables, etran);

      // check well-formedness of any default-value expressions (before assuming preconditions)
      foreach (var formal in iter.Ins.Where(formal => formal.DefaultValue != null)) {
        var e = formal.DefaultValue;
        CheckWellformed(e, new WFOptions(null, false, false, true), localVariables, builder, etran.WithReadsFrame(etran.readsFrame, null));
        builder.Add(new Bpl.AssumeCmd(e.tok, etran.CanCallAssumption(e)));
        CheckSubrange(e.tok, etran.TrExpr(e), e.Type, formal.Type, e, builder);
      }
      // check well-formedness of the preconditions, and then assume each one of them
      var wfOptions = new WFOptions();
      foreach (var p in iter.Requires) {
        CheckWellformedAndAssume(p.E, wfOptions, localVariables, builder, etran, "iterator requires clause");
      }
      // check well-formedness of the modifies and reads clauses
      CheckFrameWellFormed(wfOptions, iter.Modifies.Expressions, localVariables, builder, etran);
      CheckFrameWellFormed(wfOptions, iter.Reads.Expressions, localVariables, builder, etran);
      // check well-formedness of the decreases clauses
      foreach (var p in iter.Decreases.Expressions) {
        CheckWellformed(p, wfOptions, localVariables, builder, etran);
      }

      // Next, we assume about this.* whatever we said that the iterator constructor promises
      foreach (var p in ConjunctsOf(iter.Member_Init.Ens)) {
        builder.Add(TrAssumeCmdWithDependencies(etran, p.E.tok, p.E, "iterator ensures clause"));
      }

      // play havoc with the heap, except at the locations prescribed by (this._reads - this._modifies - {this})
      var th = new ThisExpr(iter);  // resolve here
      var rds = new MemberSelectExpr(iter.tok, th, iter.Member_Reads);
      var mod = new MemberSelectExpr(iter.tok, th, iter.Member_Modifies);
      builder.Add(new Bpl.CallCmd(iter.tok, "$IterHavoc0",
        new List<Bpl.Expr>() { etran.TrExpr(th), etran.TrExpr(rds), etran.TrExpr(mod) },
        new List<Bpl.IdentifierExpr>()));

      // assume the automatic yield-requires precondition (which is always well-formed):  this.Valid()
      var validCall = new FunctionCallExpr(iter.tok, "Valid", th, iter.tok, iter.tok, new List<Expression>());
      validCall.Function = iter.Member_Valid;  // resolve here
      validCall.Type = Type.Bool;  // resolve here
      validCall.TypeApplication_AtEnclosingClass = iter.TypeArgs.ConvertAll(tp => (Type)new UserDefinedType(tp));  // resolve here
      validCall.TypeApplication_JustFunction = new List<Type>(); // resolved here

      builder.Add(TrAssumeCmd(iter.tok, etran.TrExpr(validCall)));

      // check well-formedness of the user-defined part of the yield-requires
      foreach (var p in iter.YieldRequires) {
        CheckWellformedAndAssume(p.E, new WFOptions(), localVariables, builder, etran, "iterator yield-requires clause");
      }

      // save the heap (representing the state where yield-requires holds):  $_OldIterHeap := Heap;
      var oldIterHeap = new Bpl.LocalVariable(iter.tok, new Bpl.TypedIdent(iter.tok, "$_OldIterHeap", predef.HeapType));
      localVariables.Add(oldIterHeap);
      builder.Add(Bpl.Cmd.SimpleAssign(iter.tok, new Bpl.IdentifierExpr(iter.tok, oldIterHeap), etran.HeapExpr));
      // simulate a modifies this, this._modifies, this._new;
      var nw = new MemberSelectExpr(iter.tok, th, iter.Member_New);
      builder.Add(new Bpl.CallCmd(iter.tok, "$IterHavoc1",
        new List<Bpl.Expr>() { etran.TrExpr(th), etran.TrExpr(mod), etran.TrExpr(nw) },
        new List<Bpl.IdentifierExpr>()));
      // assume the implicit postconditions promised by MoveNext:
      // assume fresh(_new - old(_new));
      var yeEtran = new ExpressionTranslator(this, predef, etran.HeapExpr, new Bpl.IdentifierExpr(iter.tok, "$_OldIterHeap", predef.HeapType), iter);
      var old_nw = new OldExpr(iter.tok, nw);
      old_nw.Type = nw.Type;  // resolve here
      var setDiff = new BinaryExpr(iter.tok, BinaryExpr.Opcode.Sub, nw, old_nw);
      setDiff.ResolvedOp = BinaryExpr.ResolvedOpcode.SetDifference; setDiff.Type = nw.Type;  // resolve here
      Expression cond = new FreshExpr(iter.tok, setDiff);
      cond.Type = Type.Bool;  // resolve here
      builder.Add(TrAssumeCmd(iter.tok, yeEtran.TrExpr(cond)));

      // check wellformedness of postconditions
      var yeBuilder = new BoogieStmtListBuilder(this, options, builder.Context);
      var endBuilder = new BoogieStmtListBuilder(this, options, builder.Context);
      // In the yield-ensures case:  assume this.Valid();
      yeBuilder.Add(TrAssumeCmdWithDependencies(yeEtran, iter.tok, validCall, "iterator validity"));
      Contract.Assert(iter.OutsFields.Count == iter.OutsHistoryFields.Count);
      for (int i = 0; i < iter.OutsFields.Count; i++) {
        var y = iter.OutsFields[i];
        var ys = iter.OutsHistoryFields[i];
        var thisY = new MemberSelectExpr(iter.tok, th, y);
        var thisYs = new MemberSelectExpr(iter.tok, th, ys);
        var oldThisYs = new OldExpr(iter.tok, thisYs);
        oldThisYs.Type = thisYs.Type;  // resolve here
        var singleton = new SeqDisplayExpr(iter.tok, new List<Expression>() { thisY });
        singleton.Type = thisYs.Type;  // resolve here
        var concat = new BinaryExpr(iter.tok, BinaryExpr.Opcode.Add, oldThisYs, singleton);
        concat.ResolvedOp = BinaryExpr.ResolvedOpcode.Concat; concat.Type = oldThisYs.Type;  // resolve here

        // In the yield-ensures case:  assume this.ys == old(this.ys) + [this.y];
        yeBuilder.Add(TrAssumeCmd(iter.tok, Bpl.Expr.Eq(yeEtran.TrExpr(thisYs), yeEtran.TrExpr(concat))));
        // In the ensures case:  assume this.ys == old(this.ys);
        endBuilder.Add(TrAssumeCmd(iter.tok, Bpl.Expr.Eq(yeEtran.TrExpr(thisYs), yeEtran.TrExpr(oldThisYs))));
      }

      foreach (var p in iter.YieldEnsures) {
        CheckWellformedAndAssume(p.E, wfOptions, localVariables, yeBuilder, yeEtran, "iterator yield-ensures clause");
      }
      foreach (var p in iter.Ensures) {
        CheckWellformedAndAssume(p.E, wfOptions, localVariables, endBuilder, yeEtran, "iterator ensures clause");
      }
      builder.Add(new Bpl.IfCmd(iter.tok, null, yeBuilder.Collect(iter.tok), null, endBuilder.Collect(iter.tok)));

      Bpl.StmtList stmts = builder.Collect(iter.tok);

      if (EmitImplementation(iter.Attributes)) {
        QKeyValue kv = etran.TrAttributes(iter.Attributes, null);
        AddImplementationWithAttributes(GetToken(iter), proc, inParams, new List<Variable>(),
          localVariables, stmts, kv);
      }

      Reset();
    }

    void AddIteratorImpl(IteratorDecl iter, Bpl.Procedure proc) {
      Contract.Requires(iter != null);
      Contract.Requires(proc != null);
      Contract.Requires(sink != null && predef != null);
      Contract.Requires(iter.Body != null);
      Contract.Requires(currentModule == null && codeContext == null && yieldCountVariable == null && _tmpIEs.Count == 0);
      Contract.Ensures(currentModule == null && codeContext == null && yieldCountVariable == null && _tmpIEs.Count == 0);

      proofDependencies.SetCurrentDefinition(proc.VerboseName);
      currentModule = iter.EnclosingModuleDefinition;
      codeContext = iter;

      List<Variable> inParams = Bpl.Formal.StripWhereClauses(proc.InParams);
      Contract.Assert(1 <= inParams.Count);  // there should at least be a receiver parameter
      Contract.Assert(proc.OutParams.Count == 0);

      var builder = new BoogieStmtListBuilder(this, options, new BodyTranslationContext(iter.ContainsHide));
      var etran = new ExpressionTranslator(this, predef, iter.tok, iter);
      // Don't do reads checks since iterator reads clauses mean something else.
      // See comment inside GenerateIteratorImplPrelude().
      etran = etran.WithReadsFrame(null);
      var localVariables = new List<Variable>();
      GenerateIteratorImplPrelude(iter, inParams, new List<Variable>(), builder, localVariables, etran);

      // add locals for the yield-history variables and the extra variables
      // Assume the precondition and postconditions of the iterator constructor method
      foreach (var p in ConjunctsOf(iter.Member_Init.Req)) {
        if (p.Label != null) {
          // don't include this precondition here
          Contract.Assert(p.Label.E != null);  // it should already have been recorded
        } else {
          builder.Add(TrAssumeCmdWithDependencies(etran, p.E.tok, p.E, "iterator constructor requires clause"));
        }
      }
      foreach (var p in ConjunctsOf(iter.Member_Init.Ens)) {
        // these postconditions are two-state predicates, but that's okay, because we haven't changed anything yet
        builder.Add(TrAssumeCmdWithDependencies(etran, p.E.tok, p.E, "iterator constructor ensures clause"));
      }
      // add the _yieldCount variable, and assume its initial value to be 0
      yieldCountVariable = new Bpl.LocalVariable(iter.tok,
        new Bpl.TypedIdent(iter.tok, iter.YieldCountVariable.AssignUniqueName(currentDeclaration.IdGenerator), TrType(iter.YieldCountVariable.Type)));
      yieldCountVariable.TypedIdent.WhereExpr = YieldCountAssumption(iter, etran);  // by doing this after setting "yieldCountVariable", the variable can be used by YieldCountAssumption
      localVariables.Add(yieldCountVariable);
      builder.Add(TrAssumeCmd(iter.tok, Bpl.Expr.Eq(new Bpl.IdentifierExpr(iter.tok, yieldCountVariable), Bpl.Expr.Literal(0))));
      // add a variable $_OldIterHeap
      var oih = new Bpl.IdentifierExpr(iter.tok, "$_OldIterHeap", predef.HeapType);
      Bpl.Expr wh = BplAnd(
        FunctionCall(iter.tok, BuiltinFunction.IsGoodHeap, null, oih),
        HeapSucc(oih, etran.HeapExpr));
      localVariables.Add(new Bpl.LocalVariable(iter.tok, new Bpl.TypedIdent(iter.tok, "$_OldIterHeap", predef.HeapType, wh)));

      // do an initial YieldHavoc
      YieldHavoc(iter.tok, iter, builder, etran);

      // translate the body of the iterator
      var stmts = TrStmt2StmtList(builder, iter.Body, localVariables, etran);

      if (EmitImplementation(iter.Attributes)) {
        // emit the impl only when there are proof obligations.
        QKeyValue kv = etran.TrAttributes(iter.Attributes, null);

        AddImplementationWithAttributes(GetToken(iter), proc, inParams,
          new List<Variable>(), localVariables, stmts, kv);
      }

      yieldCountVariable = null;
      Reset();
    }

    Bpl.Expr YieldCountAssumption(IteratorDecl iter, ExpressionTranslator etran) {
      Contract.Requires(iter != null);
      Contract.Requires(etran != null);
      Contract.Requires(yieldCountVariable != null);
      Bpl.Expr wh = Bpl.Expr.True;
      foreach (var ys in iter.OutsHistoryFields) {
        // add the conjunct:  _yieldCount == |this.ys|
        wh = BplAnd(wh, Bpl.Expr.Eq(new Bpl.IdentifierExpr(iter.tok, yieldCountVariable),
          FunctionCall(iter.tok, BuiltinFunction.SeqLength, null,
            ApplyUnbox(iter.tok, ReadHeap(iter.tok, etran.HeapExpr,
              new Bpl.IdentifierExpr(iter.tok, etran.This, predef.RefType),
              new Bpl.IdentifierExpr(iter.tok, GetField(ys))), TrType(ys.Type)))));
      }
      return wh;
    }

    void GenerateIteratorImplPrelude(IteratorDecl iter, List<Variable> inParams, List<Variable> outParams,
      BoogieStmtListBuilder builder, List<Variable> localVariables, ExpressionTranslator etran) {
      Contract.Requires(iter != null);
      Contract.Requires(inParams != null);
      Contract.Requires(outParams != null);
      Contract.Requires(builder != null);
      Contract.Requires(localVariables != null);
      Contract.Requires(predef != null);

      // set up the information used to verify the method's modifies clause
      var iteratorFrame = new List<FrameExpression>();
      var th = new ThisExpr(iter);
      iteratorFrame.Add(new FrameExpression(iter.tok, th, null));
      iteratorFrame.AddRange(iter.Modifies.Expressions);
      // Note we explicitly do NOT use iter.Reads, because reads clauses on iterators
      // mean something different from reads clauses on functions or methods:
      // the memory locations that are not havoced by a yield statement.
      // Look for the references to the YieldHavoc, IterHavoc0 and IterHavoc1 DafnyPrelude.bpl functions for details.
      Contract.Assert(etran.readsFrame == null);
      DefineFrame(iter.tok, etran.ModifiesFrame(iter.tok), iteratorFrame, builder, localVariables, null);
      builder.AddCaptureState(iter.tok, false, "initial state");
    }

    /// <summary>
    /// Generate:
    ///   havoc Heap \ {this} \ _reads \ _new;
    ///   assume this.Valid();
    ///   assume YieldRequires;
    ///   $_OldIterHeap := Heap;
    /// </summary>
    void YieldHavoc(IToken tok, IteratorDecl iter, BoogieStmtListBuilder builder, ExpressionTranslator etran) {
      Contract.Requires(tok != null);
      Contract.Requires(iter != null);
      Contract.Requires(builder != null);
      Contract.Requires(etran != null);
      // havoc Heap \ {this} \ _reads \ _new;
      var th = new ThisExpr(iter);
      var rds = new MemberSelectExpr(tok, th, iter.Member_Reads);
      var nw = new MemberSelectExpr(tok, th, iter.Member_New);
      builder.Add(new Bpl.CallCmd(tok, "$YieldHavoc",
        new List<Bpl.Expr>() { etran.TrExpr(th), etran.TrExpr(rds), etran.TrExpr(nw) },
        new List<Bpl.IdentifierExpr>()));
      // assume YieldRequires;
      foreach (var p in iter.YieldRequires) {
        builder.Add(TrAssumeCmdWithDependencies(etran, tok, p.E, "iterator yield-requires clause"));
      }
      // $_OldIterHeap := Heap;
      builder.Add(Bpl.Cmd.SimpleAssign(tok, new Bpl.IdentifierExpr(tok, "$_OldIterHeap", predef.HeapType), etran.HeapExpr));
    }
  }
}<|MERGE_RESOLUTION|>--- conflicted
+++ resolved
@@ -108,13 +108,10 @@
         }
         comment = "user-defined postconditions";
         foreach (var p in iter.Ensures) {
-<<<<<<< HEAD
           var canCalls = etran.CanCallAssumption(p.E);
           AddEnsures(ens, FreeEnsures(p.E.tok, canCalls, comment, true));
-          foreach (var s in TrSplitExprForMethodSpec(p.E, etran, kind)) {
-=======
+
           foreach (var s in TrSplitExprForMethodSpec(new BodyTranslationContext(false), p.E, etran, kind)) {
->>>>>>> d8868e59
             if (kind == MethodTranslationKind.Implementation && RefinementToken.IsInherited(s.Tok, currentModule)) {
               // this postcondition was inherited into this module, so just ignore it
             } else {
