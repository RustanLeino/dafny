
using System;
using System.Collections.Generic;
using System.Diagnostics.Contracts;
using System.IO;
using DafnyCore.Verifier;
using Bpl = Microsoft.Boogie;
using static Microsoft.Dafny.Util;

namespace Microsoft.Dafny {
  partial class BoogieGenerator {
    public Bpl.Type BplBvType(int width) {
      Contract.Requires(0 <= width);
      if (width == 0) {
        // Boogie claims to support bv0, but it translates it straight down to the SMT solver's 0-width bitvector type.
        // However, the SMT-LIB 2 standard does not define such a bitvector width, so this is a bug in Boogie.  The
        // best would be to fix this in Boogie, but for now, we simply work around it here.
        return Predef.Bv0Type;
      } else {
        return Bpl.Type.GetBvType(width);
      }
    }

    internal Bpl.Expr BplBvLiteralExpr(Bpl.IToken tok, BaseTypes.BigNum n, BitvectorType bitvectorType) {
      Contract.Requires(tok != null);
      Contract.Requires(bitvectorType != null);
      return BplBvLiteralExpr(tok, n, bitvectorType.Width);
    }
    internal Bpl.Expr BplBvLiteralExpr(Bpl.IToken tok, BaseTypes.BigNum n, int width) {
      Contract.Requires(tok != null);
      Contract.Requires(0 <= width);
      if (width == 0) {
        // see comment in BplBvType
        Contract.Assert(n.IsZero);
        return Bpl.Expr.Literal(0);
      } else if (n.IsNegative) {
        // This can only happen if some error is reported elsewhere. Nevertheless, we do need to
        // generate a Boogie expression and Boogie would crash if we pass a negative number to
        // Bpl.LiteralExpr for a bitvector.
        var zero = new Bpl.LiteralExpr(tok, BaseTypes.BigNum.ZERO, width);
        var absN = new Bpl.LiteralExpr(tok, -n, width);
        var etran = new ExpressionTranslator(this, Predef, tok, null);
        return etran.TrToFunctionCall(tok, "sub_bv" + width, BplBvType(width), zero, absN, false);
      } else {
        return new Bpl.LiteralExpr(tok, n, width);
      }
    }

    enum BuiltinFunction {
      Lit,
      LitInt,
      LitReal,
      LayerSucc,
      AsFuelBottom,
      CharFromInt,
      CharToInt,
      IsChar,

      Is, IsBox,
      IsAlloc, IsAllocBox,

      IsTraitParent,

      SetCard,
      SetEmpty,
      SetUnionOne,
      SetUnion,
      SetIntersection,
      SetDifference,
      SetEqual,
      SetSubset,
      SetDisjoint,

      ISetEmpty,
      ISetUnionOne,
      ISetUnion,
      ISetIntersection,
      ISetDifference,
      ISetEqual,
      ISetSubset,
      ISetDisjoint,

      MultiSetCard,
      MultiSetEmpty,
      MultiSetUnionOne,
      MultiSetUnion,
      MultiSetIntersection,
      MultiSetDifference,
      MultiSetEqual,
      MultiSetSubset,
      MultiSetDisjoint,
      MultiSetFromSet,
      MultiSetFromSeq,
      IsGoodMultiSet,

      SeqLength,
      SeqEmpty,
      SeqBuild,
      SeqAppend,
      SeqIndex,
      SeqUpdate,
      SeqContains,
      SeqDrop,
      SeqTake,
      SeqEqual,
      SeqSameUntil,
      SeqFromArray,
      SeqRank,

      MapEmpty,
      MapCard,
      MapDomain,
      MapElements,
      MapEqual,
      MapDisjoint,
      MapUnion,
      MapGlue,

      IMapEmpty,
      IMapDomain,
      IMapElements,
      IMapEqual,
      IMapGlue,

      IndexField,
      MultiIndexField,

      Box,
      Unbox,

      RealToInt,
      IntToReal,

      IsGoodHeap,
      IsHeapAnchor,
      HeapSucc,
      HeapSuccGhost,

      DynamicType,  // allocated type (of object reference)
      TypeTuple,
      DeclType,
      FieldOfDecl,
      FDim,  // field dimension (0 - named, 1 or more - indexed)
      IsGhostField,

      DatatypeCtorId,
      DtRank,
      BoxRank,

      GenericAlloc,

      AtLayer
    }

    public const string BoxFunctionName = "$Box";
    public const string UnboxFunctionName = "$Unbox";

    Bpl.Expr Lit(Bpl.Expr expr, Bpl.Type typ) {
      Contract.Requires(expr != null);
      Contract.Requires(typ != null);
      // To avoid Boogie's int_2_U and U_2_int conversions, which seem to cause problems with
      // arithmetic reasoning, we use several Lit functions.  In particular, we use one for
      // integers, one for reals, and one for everything else.
      if (typ.IsInt) {
        return FunctionCall(expr.tok, BuiltinFunction.LitInt, null, expr);
      } else if (typ.IsReal) {
        return FunctionCall(expr.tok, BuiltinFunction.LitReal, null, expr);
      } else {
        return FunctionCall(expr.tok, BuiltinFunction.Lit, typ, expr);
      }
    }

    Bpl.Expr Lit(Bpl.Expr expr) {
      return Lit(expr, expr.Type);
    }

    private static Bpl.Expr GetLit(Bpl.Expr expr) {
      if (expr is Bpl.NAryExpr) {
        Bpl.NAryExpr app = (Bpl.NAryExpr)expr;
        switch (app.Fun.FunctionName) {
          case "LitInt":
          case "LitReal":
          case "Lit":
            return app.Args[0];
          default:
            break;
        }
      }
      return null;
    }

    public static Bpl.AssumeCmd TrAssumeCmd(Bpl.IToken tok, Bpl.Expr expr, Bpl.QKeyValue attributes = null) {
      var litArgument = GetLit(expr);
      if (litArgument is Bpl.LiteralExpr literalExpr && literalExpr.asBool) {
        // In most cases, we leave any Lit brackets that "expr" may have. In the past, these brackets
        // had always been removed here. Alas, some brittle test cases stopped verifying if we
        // keep "assume Lit(true)" instead of simplifying it to "assume true". Therefore, as a
        // special case, we remove the Lit brackets from the literal "true".
        expr = litArgument;
      }
      return attributes == null ? new Bpl.AssumeCmd(tok, expr) : new Bpl.AssumeCmd(tok, expr, attributes);
    }

    private Bpl.AssumeCmd TrAssumeCmdWithDependencies(ExpressionTranslator etran, Bpl.IToken tok, Expression dafnyExpr, string comment = null,
      bool warnWhenUnused = false, Bpl.QKeyValue attributes = null) {
      return TrAssumeCmdWithDependenciesAndExtend(etran, tok, dafnyExpr, e => e, comment, warnWhenUnused, attributes);
    }

    // This method translates a Dafny expression to a Boogie expression,
    // applies an arbitrary provided function to that Boogie expression
    // to extend it (by combining it with other, already-translated
    // expressions, for instance), creates an assume statement in Boogie,
    // and then adds information to track that assumption as a potential
    // proof dependency.
    public Bpl.AssumeCmd TrAssumeCmdWithDependenciesAndExtend(ExpressionTranslator etran, Bpl.IToken tok, Expression dafnyExpr, Func<Bpl.Expr, Bpl.Expr> extendExpr,
      string comment = null, bool warnWhenUnused = false, Bpl.QKeyValue attributes = null) {
      var expr = etran.TrExpr(dafnyExpr);
      var cmd = TrAssumeCmd(tok, extendExpr(expr), attributes);
      proofDependencies?.AddProofDependencyId(cmd, dafnyExpr.tok, new AssumptionDependency(warnWhenUnused, comment, dafnyExpr));
      return cmd;
    }

    static Bpl.Expr RemoveLit(Bpl.Expr expr) {
      return GetLit(expr) ?? expr;
    }

    readonly ISet<string> letBoundVariablesWithLitRHS = new HashSet<string>();

    bool IsLit(Bpl.Expr expr) {
      if (expr is Bpl.IdentifierExpr ie) {
        return letBoundVariablesWithLitRHS.Contains(ie.Name);
      }
      return GetLit(expr) != null;
    }

    // The "typeInstantiation" argument is passed in to help construct the result type of the function.
    Bpl.NAryExpr FunctionCall(Bpl.IToken tok, BuiltinFunction f, Bpl.Type typeInstantiation, params Bpl.Expr[] args) {
      Contract.Requires(tok != null);
      Contract.Requires(args != null);
      Contract.Requires(Predef != null);
      Contract.Ensures(Contract.Result<Bpl.NAryExpr>() != null);

      switch (f) {
        case BuiltinFunction.LitInt:
          Contract.Assert(args.Length == 1);
          Contract.Assert(typeInstantiation == null);
          return FunctionCall(tok, "LitInt", Bpl.Type.Int, args);
        case BuiltinFunction.LitReal:
          Contract.Assert(args.Length == 1);
          Contract.Assert(typeInstantiation == null);
          return FunctionCall(tok, "LitReal", Bpl.Type.Real, args);
        case BuiltinFunction.Lit:
          Contract.Assert(args.Length == 1);
          Contract.Assert(typeInstantiation != null);
          return FunctionCall(tok, "Lit", typeInstantiation, args);
        case BuiltinFunction.LayerSucc:
          Contract.Assert(args.Length == 1);
          Contract.Assert(typeInstantiation == null);
          return FunctionCall(tok, "$LS", Predef.LayerType, args);
        case BuiltinFunction.AsFuelBottom:
          Contract.Assert(args.Length == 1);
          Contract.Assert(typeInstantiation == null);
          return FunctionCall(tok, "AsFuelBottom", Predef.LayerType, args);
        case BuiltinFunction.CharFromInt:
          Contract.Assert(args.Length == 1);
          Contract.Assert(typeInstantiation == null);
          return FunctionCall(tok, "char#FromInt", Predef.CharType, args);
        case BuiltinFunction.CharToInt:
          Contract.Assert(args.Length == 1);
          Contract.Assert(typeInstantiation == null);
          return FunctionCall(tok, "char#ToInt", Predef.CharType, args);
        case BuiltinFunction.IsChar:
          Contract.Assert(args.Length == 1);
          Contract.Assert(typeInstantiation == null);
          return FunctionCall(tok, "char#IsChar", Bpl.Type.Bool, args);

        case BuiltinFunction.Is:
          Contract.Assert(args.Length == 2);
          Contract.Assert(typeInstantiation == null);
          return FunctionCall(tok, "$Is", Bpl.Type.Bool, args);
        case BuiltinFunction.IsBox:
          Contract.Assert(args.Length == 2);
          Contract.Assert(typeInstantiation == null);
          return FunctionCall(tok, "$IsBox", Bpl.Type.Bool, args);
        case BuiltinFunction.IsAlloc:
          Contract.Assert(args.Length == 3);
          Contract.Assert(typeInstantiation == null);
          return FunctionCall(tok, "$IsAlloc", Bpl.Type.Bool, args);
        case BuiltinFunction.IsAllocBox:
          Contract.Assert(args.Length == 3);
          Contract.Assert(typeInstantiation == null);
          return FunctionCall(tok, "$IsAllocBox", Bpl.Type.Bool, args);

        case BuiltinFunction.IsTraitParent:
          Contract.Assert(args.Length == 2);
          Contract.Assert(typeInstantiation == null);
          return FunctionCall(tok, "IsTraitParent", Bpl.Type.Bool, args);

        case BuiltinFunction.SetCard:
          Contract.Assert(args.Length == 1);
          return FunctionCall(tok, "Set#Card", Bpl.Type.Int, args);
        case BuiltinFunction.SetEmpty: {
            Contract.Assert(args.Length == 0);
            Bpl.Type resultType = Predef.SetType;
            return Bpl.Expr.CoerceType(tok, FunctionCall(tok, "Set#Empty", resultType, args), resultType);
          }
        case BuiltinFunction.SetUnionOne:
          Contract.Assert(args.Length == 2);
          return FunctionCall(tok, "Set#UnionOne", Predef.SetType, args);
        case BuiltinFunction.SetUnion:
          Contract.Assert(args.Length == 2);
          return FunctionCall(tok, "Set#Union", Predef.SetType, args);
        case BuiltinFunction.SetIntersection:
          Contract.Assert(args.Length == 2);
          return FunctionCall(tok, "Set#Intersection", Predef.SetType, args);
        case BuiltinFunction.SetDifference:
          Contract.Assert(args.Length == 2);
          return FunctionCall(tok, "Set#Difference", Predef.SetType, args);
        case BuiltinFunction.SetEqual:
          Contract.Assert(args.Length == 2);
          Contract.Assert(typeInstantiation == null);
          return FunctionCall(tok, "Set#Equal", Bpl.Type.Bool, args);
        case BuiltinFunction.SetSubset:
          Contract.Assert(args.Length == 2);
          Contract.Assert(typeInstantiation == null);
          return FunctionCall(tok, "Set#Subset", Bpl.Type.Bool, args);
        case BuiltinFunction.SetDisjoint:
          Contract.Assert(args.Length == 2);
          Contract.Assert(typeInstantiation == null);
          return FunctionCall(tok, "Set#Disjoint", Bpl.Type.Bool, args);
        case BuiltinFunction.ISetEmpty: {
            Contract.Assert(args.Length == 0);
            Bpl.Type resultType = Predef.ISetType;
            return Bpl.Expr.CoerceType(tok, FunctionCall(tok, "ISet#Empty", resultType, args), resultType);
          }
        case BuiltinFunction.ISetUnionOne:
          Contract.Assert(args.Length == 2);
          return FunctionCall(tok, "ISet#UnionOne", Predef.ISetType, args);
        case BuiltinFunction.ISetUnion:
          Contract.Assert(args.Length == 2);
          return FunctionCall(tok, "ISet#Union", Predef.ISetType, args);
        case BuiltinFunction.ISetIntersection:
          Contract.Assert(args.Length == 2);
          return FunctionCall(tok, "ISet#Intersection", Predef.ISetType, args);
        case BuiltinFunction.ISetDifference:
          Contract.Assert(args.Length == 2);
          return FunctionCall(tok, "ISet#Difference", Predef.ISetType, args);
        case BuiltinFunction.ISetEqual:
          Contract.Assert(args.Length == 2);
          return FunctionCall(tok, "ISet#Equal", Bpl.Type.Bool, args);
        case BuiltinFunction.ISetSubset:
          Contract.Assert(args.Length == 2);
          return FunctionCall(tok, "ISet#Subset", Bpl.Type.Bool, args);
        case BuiltinFunction.ISetDisjoint:
          Contract.Assert(args.Length == 2);
          return FunctionCall(tok, "ISet#Disjoint", Bpl.Type.Bool, args);
        case BuiltinFunction.MultiSetCard:
          Contract.Assert(args.Length == 1);
          return FunctionCall(tok, "MultiSet#Card", Bpl.Type.Int, args);
        case BuiltinFunction.MultiSetEmpty: {
            Contract.Assert(args.Length == 0);
            Bpl.Type resultType = Predef.MultiSetType;
            return Bpl.Expr.CoerceType(tok, FunctionCall(tok, "MultiSet#Empty", resultType, args), resultType);
          }
        case BuiltinFunction.MultiSetUnionOne:
          Contract.Assert(args.Length == 2);
          return FunctionCall(tok, "MultiSet#UnionOne", Predef.MultiSetType, args);
        case BuiltinFunction.MultiSetUnion:
          Contract.Assert(args.Length == 2);
          return FunctionCall(tok, "MultiSet#Union", Predef.MultiSetType, args);
        case BuiltinFunction.MultiSetIntersection:
          Contract.Assert(args.Length == 2);
          return FunctionCall(tok, "MultiSet#Intersection", Predef.MultiSetType, args);
        case BuiltinFunction.MultiSetDifference:
          Contract.Assert(args.Length == 2);
          return FunctionCall(tok, "MultiSet#Difference", Predef.MultiSetType, args);
        case BuiltinFunction.MultiSetEqual:
          Contract.Assert(args.Length == 2);
          return FunctionCall(tok, "MultiSet#Equal", Bpl.Type.Bool, args);
        case BuiltinFunction.MultiSetSubset:
          Contract.Assert(args.Length == 2);
          return FunctionCall(tok, "MultiSet#Subset", Bpl.Type.Bool, args);
        case BuiltinFunction.MultiSetDisjoint:
          Contract.Assert(args.Length == 2);
          return FunctionCall(tok, "MultiSet#Disjoint", Bpl.Type.Bool, args);
        case BuiltinFunction.MultiSetFromSet:
          Contract.Assert(args.Length == 1);
          return FunctionCall(tok, "MultiSet#FromSet", Predef.MultiSetType, args);
        case BuiltinFunction.MultiSetFromSeq:
          Contract.Assert(args.Length == 1);
          return FunctionCall(tok, "MultiSet#FromSeq", Predef.MultiSetType, args);
        case BuiltinFunction.IsGoodMultiSet:
          Contract.Assert(args.Length == 1);
          return FunctionCall(tok, "$IsGoodMultiSet", Bpl.Type.Bool, args);

        case BuiltinFunction.SeqLength:
          Contract.Assert(args.Length == 1);
          return FunctionCall(tok, "Seq#Length", Bpl.Type.Int, args);
        case BuiltinFunction.SeqEmpty: {
            Contract.Assert(args.Length == 0);
            Bpl.Type resultType = Predef.SeqType;
            return Bpl.Expr.CoerceType(tok, FunctionCall(tok, "Seq#Empty", resultType, args), resultType);
          }
        case BuiltinFunction.SeqBuild:
          Contract.Assert(args.Length == 2);
          return FunctionCall(tok, "Seq#Build", Predef.SeqType, args);
        case BuiltinFunction.SeqAppend:
          Contract.Assert(args.Length == 2);
          return FunctionCall(tok, "Seq#Append", Predef.SeqType, args);
        case BuiltinFunction.SeqIndex:
          Contract.Assert(args.Length == 2);
          return FunctionCall(tok, "Seq#Index", Predef.BoxType, args);
        case BuiltinFunction.SeqUpdate:
          Contract.Assert(args.Length == 3);
          return FunctionCall(tok, "Seq#Update", Predef.SeqType, args);
        case BuiltinFunction.SeqContains:
          Contract.Assert(args.Length == 2);
          return FunctionCall(tok, "Seq#Contains", Bpl.Type.Bool, args);
        case BuiltinFunction.SeqDrop:
          Contract.Assert(args.Length == 2);
          return FunctionCall(tok, "Seq#Drop", Predef.SeqType, args);
        case BuiltinFunction.SeqTake:
          Contract.Assert(args.Length == 2);
          return FunctionCall(tok, "Seq#Take", Predef.SeqType, args);
        case BuiltinFunction.SeqEqual:
          Contract.Assert(args.Length == 2);
          return FunctionCall(tok, "Seq#Equal", Bpl.Type.Bool, args);
        case BuiltinFunction.SeqSameUntil:
          Contract.Assert(args.Length == 3);
          return FunctionCall(tok, "Seq#SameUntil", Bpl.Type.Bool, args);
        case BuiltinFunction.SeqFromArray:
          Contract.Assert(args.Length == 2);
          return FunctionCall(tok, "Seq#FromArray", typeInstantiation, args);
        case BuiltinFunction.SeqRank:
          Contract.Assert(args.Length == 1);
          return FunctionCall(tok, "Seq#Rank", Bpl.Type.Int, args);

        case BuiltinFunction.MapEmpty: {
            Contract.Assert(args.Length == 0);
            Bpl.Type resultType = Predef.MapType;
            return Bpl.Expr.CoerceType(tok, FunctionCall(tok, "Map#Empty", resultType, args), resultType);
          }
        case BuiltinFunction.MapCard:
          Contract.Assert(args.Length == 1);
          Contract.Assert(typeInstantiation == null);
          return FunctionCall(tok, "Map#Card", Bpl.Type.Int, args);
        case BuiltinFunction.MapDomain:
          Contract.Assert(args.Length == 1);
          return FunctionCall(tok, "Map#Domain", typeInstantiation, args);
        case BuiltinFunction.MapElements:
          Contract.Assert(args.Length == 1);
          return FunctionCall(tok, "Map#Elements", typeInstantiation, args);
        case BuiltinFunction.MapGlue:
          Contract.Assert(args.Length == 3);
          return FunctionCall(tok, "Map#Glue", Predef.MapType, args);
        case BuiltinFunction.MapEqual:
          Contract.Assert(args.Length == 2);
          Contract.Assert(typeInstantiation == null);
          return FunctionCall(tok, "Map#Equal", Bpl.Type.Bool, args);
        case BuiltinFunction.MapDisjoint:
          Contract.Assert(args.Length == 2);
          Contract.Assert(typeInstantiation == null);
          return FunctionCall(tok, "Map#Disjoint", Bpl.Type.Bool, args);
        case BuiltinFunction.MapUnion:
          Contract.Assert(args.Length == 2);
          Contract.Assert(typeInstantiation == null);
          return FunctionCall(tok, "Map#Disjoint", typeInstantiation, args);

        case BuiltinFunction.IMapEmpty: {
            Contract.Assert(args.Length == 0);
            Bpl.Type resultType = Predef.IMapType;
            return Bpl.Expr.CoerceType(tok, FunctionCall(tok, "IMap#Empty", resultType, args), resultType);
          }
        case BuiltinFunction.IMapDomain:
          Contract.Assert(args.Length == 1);
          return FunctionCall(tok, "IMap#Domain", typeInstantiation, args);
        case BuiltinFunction.IMapElements:
          Contract.Assert(args.Length == 1);
          return FunctionCall(tok, "IMap#Elements", typeInstantiation, args);
        case BuiltinFunction.IMapGlue:
          Contract.Assert(args.Length == 3);
          return FunctionCall(tok, "IMap#Glue", Predef.IMapType, args);
        case BuiltinFunction.IMapEqual:
          Contract.Assert(args.Length == 2);
          Contract.Assert(typeInstantiation == null);
          return FunctionCall(tok, "IMap#Equal", Bpl.Type.Bool, args);

        case BuiltinFunction.IndexField:
          Contract.Assert(args.Length == 1);
          Contract.Assert(typeInstantiation == null);
          return FunctionCall(tok, "IndexField", Predef.FieldName(tok), args);
        case BuiltinFunction.MultiIndexField:
          Contract.Assert(args.Length == 2);
          Contract.Assert(typeInstantiation == null);
          return FunctionCall(tok, "MultiIndexField", Predef.FieldName(tok), args);

        case BuiltinFunction.Box:
          Contract.Assert(args.Length == 1);
          Contract.Assert(typeInstantiation == null);
<<<<<<< HEAD
          return FunctionCall(tok, BoxFunctionName, predef.BoxType, args);
=======
          return FunctionCall(tok, "$Box", Predef.BoxType, args);
>>>>>>> 7681e01e
        case BuiltinFunction.Unbox:
          Contract.Assert(args.Length == 1);
          Contract.Assert(typeInstantiation != null);
          return Bpl.Expr.CoerceType(tok, FunctionCall(tok, UnboxFunctionName, typeInstantiation, args), typeInstantiation);

        case BuiltinFunction.RealToInt:
          Contract.Assume(args.Length == 1);
          Contract.Assume(typeInstantiation == null);
          return FunctionCall(tok, "Int", Bpl.Type.Int, args);
        case BuiltinFunction.IntToReal:
          Contract.Assume(args.Length == 1);
          Contract.Assume(typeInstantiation == null);
          return FunctionCall(tok, "Real", Bpl.Type.Real, args);

        case BuiltinFunction.IsGoodHeap:
          Contract.Assert(args.Length == 1);
          Contract.Assert(typeInstantiation == null);
          return FunctionCall(tok, "$IsGoodHeap", Bpl.Type.Bool, args);
        case BuiltinFunction.IsHeapAnchor:
          Contract.Assert(args.Length == 1);
          Contract.Assert(typeInstantiation == null);
          return FunctionCall(tok, "$IsHeapAnchor", Bpl.Type.Bool, args);
        case BuiltinFunction.HeapSucc:
          Contract.Assert(args.Length == 2);
          Contract.Assert(typeInstantiation == null);
          return FunctionCall(tok, "$HeapSucc", Bpl.Type.Bool, args);
        case BuiltinFunction.HeapSuccGhost:
          Contract.Assert(args.Length == 2);
          Contract.Assert(typeInstantiation == null);
          return FunctionCall(tok, "$HeapSuccGhost", Bpl.Type.Bool, args);

        case BuiltinFunction.DynamicType:
          Contract.Assert(args.Length == 1);
          Contract.Assert(typeInstantiation == null);
          return FunctionCall(tok, "dtype", Predef.ClassNameType, args);
        case BuiltinFunction.TypeTuple:
          Contract.Assert(args.Length == 2);
          Contract.Assert(typeInstantiation == null);
          return FunctionCall(tok, "TypeTuple", Predef.ClassNameType, args);
        case BuiltinFunction.DeclType:
          Contract.Assert(args.Length == 1);
          Contract.Assert(typeInstantiation != null);
          return FunctionCall(tok, "DeclType", Predef.ClassNameType, args);
        case BuiltinFunction.FieldOfDecl:
          Contract.Assert(args.Length == 2);
          Contract.Assert(typeInstantiation != null);
          return FunctionCall(tok, "FieldOfDecl", Predef.FieldName(tok), args);
        case BuiltinFunction.FDim:
          Contract.Assert(args.Length == 1);
          Contract.Assert(typeInstantiation != null);
          return FunctionCall(tok, "FDim", Bpl.Type.Int, args);
        case BuiltinFunction.IsGhostField:
          Contract.Assert(args.Length == 1);
          Contract.Assert(typeInstantiation != null);
          return FunctionCall(tok, "$IsGhostField", Bpl.Type.Bool, args);

        case BuiltinFunction.DatatypeCtorId:
          Contract.Assert(args.Length == 1);
          Contract.Assert(typeInstantiation == null);
          return FunctionCall(tok, "DatatypeCtorId", Predef.DtCtorId, args);
        case BuiltinFunction.DtRank:
          Contract.Assert(args.Length == 1);
          Contract.Assert(typeInstantiation == null);
          return FunctionCall(tok, "DtRank", Bpl.Type.Int, args);
        case BuiltinFunction.BoxRank:
          Contract.Assert(args.Length == 1);
          Contract.Assert(typeInstantiation == null);
          return FunctionCall(tok, "BoxRank", Bpl.Type.Int, args);

        case BuiltinFunction.GenericAlloc:
          Contract.Assert(args.Length == 2);
          Contract.Assert(typeInstantiation == null);
          return FunctionCall(tok, "GenericAlloc", Bpl.Type.Bool, args);

        case BuiltinFunction.AtLayer:
          Contract.Assert(args.Length == 2);
          Contract.Assert(typeInstantiation != null);
          return FunctionCall(tok, "AtLayer", typeInstantiation, args);

        default:
          Contract.Assert(false); throw new cce.UnreachableException();  // unexpected built-in function
      }
    }

    static Bpl.NAryExpr FunctionCall(Bpl.IToken tok, string function, Bpl.Type returnType, params Bpl.Expr[] args) {
      Contract.Requires(tok != null);
      Contract.Requires(function != null);
      Contract.Requires(returnType != null);
      Contract.Requires(args != null);
      Contract.Ensures(Contract.Result<Bpl.NAryExpr>() != null);

      return new Bpl.NAryExpr(tok, new Bpl.FunctionCall(new Bpl.IdentifierExpr(tok, function, returnType)), new List<Bpl.Expr>(args));
    }

    static Bpl.NAryExpr FunctionCall(Bpl.IToken tok, string function, Bpl.Type returnType, List<Bpl.Expr> args) {
      Contract.Requires(tok != null);
      Contract.Requires(function != null);
      Contract.Requires(returnType != null);
      Contract.Requires(cce.NonNullElements(args));
      Contract.Ensures(Contract.Result<Bpl.NAryExpr>() != null);

      List<Bpl.Expr> aa = new List<Bpl.Expr>();
      foreach (Bpl.Expr arg in args) {
        aa.Add(arg);
      }
      return new Bpl.NAryExpr(tok, new Bpl.FunctionCall(new Bpl.IdentifierExpr(tok, function, returnType)), aa);
    }

    public Bpl.Expr ProperSubset(Bpl.IToken tok, Bpl.Expr e0, Bpl.Expr e1) {
      Contract.Requires(tok != null);
      Contract.Requires(e0 != null);
      Contract.Requires(e1 != null);
      Contract.Ensures(Contract.Result<Bpl.Expr>() != null);

      return Bpl.Expr.Binary(tok, Bpl.BinaryOperator.Opcode.And,
        FunctionCall(tok, BuiltinFunction.SetSubset, null, e0, e1),
        Bpl.Expr.Not(FunctionCall(tok, BuiltinFunction.SetSubset, null, e1, e0)));
    }
    public Bpl.Expr ProperMultiset(Bpl.IToken tok, Bpl.Expr e0, Bpl.Expr e1) {
      Contract.Requires(tok != null);
      Contract.Requires(e0 != null);
      Contract.Requires(e1 != null);
      return Bpl.Expr.Binary(tok, Bpl.BinaryOperator.Opcode.And,
        FunctionCall(tok, BuiltinFunction.MultiSetSubset, null, e0, e1),
        Bpl.Expr.Not(FunctionCall(tok, BuiltinFunction.MultiSetEqual, null, e0, e1)));
    }
    public Bpl.Expr ProperPrefix(Bpl.IToken tok, Bpl.Expr e0, Bpl.Expr e1) {
      Contract.Requires(tok != null);
      Contract.Requires(e0 != null);
      Contract.Requires(e1 != null);
      Contract.Ensures(Contract.Result<Bpl.Expr>() != null);
      Bpl.Expr len0 = FunctionCall(tok, BuiltinFunction.SeqLength, null, e0);
      Bpl.Expr len1 = FunctionCall(tok, BuiltinFunction.SeqLength, null, e1);
      var result = BplAnd(
        Bpl.Expr.Lt(len0, len1),
        FunctionCall(tok, BuiltinFunction.SeqSameUntil, null, e0, e1, len0));
      result.tok = tok;
      return result;
    }

    Bpl.Expr ArrayLength(Bpl.IToken tok, Bpl.Expr arr, int totalDims, int dim) {
      Contract.Requires(tok != null);
      Contract.Requires(arr != null);
      Contract.Requires(1 <= totalDims);
      Contract.Requires(0 <= dim && dim < totalDims);

      string name = "_System." + SystemModuleManager.ArrayClassName(totalDims) + ".Length";
      if (totalDims != 1) {
        name += dim;
      }
      return new Bpl.NAryExpr(tok, new Bpl.FunctionCall(new Bpl.IdentifierExpr(tok, name, Bpl.Type.Int)), new List<Bpl.Expr> { arr });
    }

    static Bpl.Expr BplForall(IEnumerable<Bpl.Variable> args_in, Bpl.Expr body) {
      Contract.Requires(args_in != null);
      Contract.Requires(body != null);
      Contract.Ensures(Contract.Result<Bpl.Expr>() != null);
      var args = new List<Bpl.Variable>(args_in);
      if (args.Count == 0) {
        return body;
      } else {
        return new Bpl.ForallExpr(body.tok, args, body); // NO_TRIGGER
      }
    }

    // Note: if the trigger is null, makes a forall without any triggers
    static Bpl.Expr BplForall(IEnumerable<Bpl.Variable> args_in, Bpl.Trigger trg, Bpl.Expr body) {
      if (trg == null) {
        return BplForall(args_in, body); // NO_TRIGGER
      } else {
        var args = new List<Bpl.Variable>(args_in);
        if (args.Count == 0) {
          return body;
        } else {
          return new Bpl.ForallExpr(body.tok, args, trg, body);
        }
      }
    }

    static Bpl.Expr BplForall(Bpl.Variable arg, Bpl.Trigger trg, Bpl.Expr body) {
      return BplForall(Singleton(arg), trg, body);
    }

    static Bpl.Expr BplForall(Bpl.IToken tok, List<Bpl.TypeVariable> typeParams,
      List<Bpl.Variable> formals, Bpl.QKeyValue kv, Bpl.Trigger triggers, Bpl.Expr body, bool immutable = false) {
      return (typeParams.Count == 0 && formals.Count == 0) ? body
        : new Bpl.ForallExpr(tok, typeParams, formals, kv, triggers, body, immutable);
    }

    public static Bpl.Expr BplAnd(IEnumerable<Bpl.Expr> conjuncts) {
      Contract.Requires(conjuncts != null);
      Bpl.Expr eq = Bpl.Expr.True;
      foreach (var c in conjuncts) {
        eq = BplAnd(eq, c);
      }
      return eq;
    }

    public static Bpl.Expr BplAnd(Bpl.Expr a, Bpl.Expr b) {
      Contract.Requires(a != null);
      Contract.Requires(b != null);
      Contract.Ensures(Contract.Result<Bpl.Expr>() != null);

      var aNoLit = RemoveLit(a);
      var bNoLit = RemoveLit(b);

      if (aNoLit == Bpl.Expr.True) {
        return b;
      } else if (bNoLit == Bpl.Expr.True) {
        return a;
      } else if (aNoLit == Bpl.Expr.False || bNoLit == Bpl.Expr.False) {
        return Bpl.Expr.False;
      } else {
        return Bpl.Expr.Binary(a.tok, Bpl.BinaryOperator.Opcode.And, a, b);
      }
    }

    public static Bpl.Expr BplOr(IEnumerable<Bpl.Expr> disjuncts) {
      Contract.Requires(disjuncts != null);
      Bpl.Expr eq = Bpl.Expr.False;
      foreach (var d in disjuncts) {
        eq = BplOr(eq, d);
      }
      return eq;
    }

    public static Bpl.Expr BplOr(Bpl.Expr a, Bpl.Expr b) {
      Contract.Requires(a != null);
      Contract.Requires(b != null);
      Contract.Ensures(Contract.Result<Bpl.Expr>() != null);

      var aNoLit = RemoveLit(a);
      var bNoLit = RemoveLit(b);

      if (aNoLit == Bpl.Expr.False) {
        return b;
      } else if (bNoLit == Bpl.Expr.False) {
        return a;
      } else if (aNoLit == Bpl.Expr.True) {
        return a;
      } else if (bNoLit == Bpl.Expr.True) {
        return b;
      } else {
        return Bpl.Expr.Binary(a.tok, Bpl.BinaryOperator.Opcode.Or, a, b);
      }
    }

    public static Bpl.Expr BplIff(Bpl.Expr a, Bpl.Expr b) {
      Contract.Requires(a != null);
      Contract.Requires(b != null);
      Contract.Ensures(Contract.Result<Bpl.Expr>() != null);

      var aNoLit = RemoveLit(a);
      var bNoLit = RemoveLit(b);

      if (aNoLit == Bpl.Expr.True) {
        return b;
      } else if (bNoLit == Bpl.Expr.True) {
        return a;
      } else if (aNoLit == Bpl.Expr.False) {
        return Bpl.Expr.Not(b);
      } else if (bNoLit == Bpl.Expr.False) {
        return Bpl.Expr.Not(a);
      } else if (aNoLit == bNoLit) {
        return Bpl.Expr.True;
      } else if (aNoLit == Bpl.Expr.Not(b) || bNoLit == Bpl.Expr.Not(a)) {
        return Bpl.Expr.False;
      } else {
        return Bpl.Expr.Iff(a, b);
      }
    }

    public static Bpl.Expr BplImp(Bpl.Expr a, Bpl.Expr b) {
      Contract.Requires(a != null);
      Contract.Requires(b != null);
      Contract.Ensures(Contract.Result<Bpl.Expr>() != null);

      var aNoLit = RemoveLit(a);
      var bNoLit = RemoveLit(b);

      if (aNoLit == Bpl.Expr.True || bNoLit == Bpl.Expr.True) {
        return b;
      } else if (aNoLit == Bpl.Expr.False) {
        return Bpl.Expr.True;
      } else {
        return Bpl.Expr.Imp(a, b);
      }
    }

    private void BplIfIf(Bpl.IToken tk, bool yes, Bpl.Expr guard, BoogieStmtListBuilder builder, Action<BoogieStmtListBuilder> k) {
      if (yes) {
        var newBuilder = new BoogieStmtListBuilder(builder.tran, options, builder.Context);
        k(newBuilder);
        builder.Add(new Bpl.IfCmd(tk, guard, newBuilder.Collect(tk), null, null));
      } else {
        k(builder);
      }
    }

    /// <summary>
    /// lhs should be a Bpl.IdentifierExpr.
    /// Creates lhs := rhs;
    /// </summary>
    static Bpl.Cmd BplSimplestAssign(Bpl.Expr lhs, Bpl.Expr rhs) {
      Contract.Requires(lhs is Bpl.IdentifierExpr);
      return new Bpl.AssignCmd(rhs.tok,
        Singleton((Bpl.AssignLhs)new Bpl.SimpleAssignLhs(rhs.tok, (Bpl.IdentifierExpr)lhs)),
        Singleton(rhs));
    }

    /// Makes a simple trigger
    static Bpl.Trigger BplTrigger(Bpl.Expr e) {
      return new Bpl.Trigger(e.tok, true, new List<Bpl.Expr> { e });
    }

    static Bpl.Trigger BplTriggerHeap(BoogieGenerator boogieGenerator, Bpl.IToken tok, Bpl.Expr e, Bpl.Expr/*?*/ optionalHeap, Bpl.Expr/*?*/ ePrime = null) {
      Contract.Requires(boogieGenerator != null);
      Contract.Requires(tok != null);
      Contract.Requires(e != null);

      var exprs = new List<Bpl.Expr> { e };
      if (ePrime != null) {
        exprs.Add(ePrime);
      }
      if (optionalHeap != null) {
        exprs.Add(boogieGenerator.FunctionCall(tok, BuiltinFunction.IsGoodHeap, null, optionalHeap));
      }
      return new Bpl.Trigger(tok, true, exprs);
    }

    static Bpl.Axiom BplAxiom(Bpl.Expr e) {
      return new Bpl.Axiom(e.tok, e);
    }

    public static Bpl.Expr BplLocalVar(string name, Bpl.Type ty, Variables lvars) {
      lvars.GetOrAdd(BplLocalVar(name, ty, out var v));
      return v;
    }

    public static Bpl.LocalVariable BplLocalVar(string name, Bpl.Type ty, out Bpl.Expr e) {
      Contract.Requires(ty != null);
      var v = new Bpl.LocalVariable(ty.tok, new Bpl.TypedIdent(ty.tok, name, ty));
      e = new Bpl.IdentifierExpr(ty.tok, name, ty);
      return v;
    }

    /* This function allows you to replace, for example:

           Bpl.BoundVariable iVar = new Bpl.BoundVariable(e.tok, new Bpl.TypedIdent(e.tok, "$i", Bpl.Type.Int));
           Bpl.IdentifierExpr i = new Bpl.IdentifierExpr(e.tok, iVar);

       with:

           Bpl.Expr i; var iVar = BplBoundVar("$i", Bpl.Type.Int, out i);
    */
    static Bpl.BoundVariable BplBoundVar(string name, Bpl.Type ty, out Bpl.Expr e) {
      Contract.Requires(ty != null);
      var v = new Bpl.BoundVariable(ty.tok, new Bpl.TypedIdent(ty.tok, name, ty));
      e = new Bpl.IdentifierExpr(ty.tok, name, ty);
      return v;
    }

    static Bpl.Expr BplBoundVar(string name, Bpl.Type ty, List<Bpl.Variable> bvars) {
      bvars.Add(BplBoundVar(name, ty, out var e));
      return e;
    }

    // Makes a formal variable
    static Bpl.Formal BplFormalVar(string/*?*/ name, Bpl.Type ty, bool incoming) {
      return BplFormalVar(name, ty, incoming, out _);
    }

    static Bpl.Formal BplFormalVar(string/*?*/ name, Bpl.Type ty, bool incoming, out Bpl.Expr e, Bpl.Expr whereClause = null) {
      if (name == null) {
        name = Bpl.TypedIdent.NoName;
      }
      var res = new Bpl.Formal(ty.tok, new Bpl.TypedIdent(ty.tok, name, ty, whereClause), incoming);
      e = new Bpl.IdentifierExpr(ty.tok, res);
      return res;
    }

    static Bpl.Expr BplFormalVar(string name, Bpl.Type ty, bool incoming, List<Bpl.Variable> fvars) {
      fvars.Add(BplFormalVar(name, ty, incoming, out var e));
      return e;
    }

    public static IToken ToDafnyToken(bool reportRanges, Bpl.IToken boogieToken) {
      if (boogieToken is BoogieRangeToken boogieRangeToken) {
        if (!reportRanges && boogieRangeToken.Center is not null) {
          return boogieRangeToken.Center;
        }

        return new RangeToken(boogieRangeToken.StartToken, boogieRangeToken.EndToken);
      }
      if (boogieToken == null) {
        return null;
      } else if (boogieToken is IToken dafnyToken) {
        return dafnyToken;
      } else if (boogieToken == Boogie.Token.NoToken) {
        return Token.NoToken;
      } else {
        // These boogie Tokens can be created by TokenTextWriter
        // This is defensive programming but we aren't expecting to hit this case
        return new Token {
          col = boogieToken.col - 1,
          Uri = new Uri("untitled:" + boogieToken.filename),
          kind = boogieToken.kind,
          LeadingTrivia = "",
          line = boogieToken.line,
          Next = null,
          pos = boogieToken.pos,
          TrailingTrivia = "",
          val = boogieToken.val
        };
      }
    }
  }
}<|MERGE_RESOLUTION|>--- conflicted
+++ resolved
@@ -497,11 +497,7 @@
         case BuiltinFunction.Box:
           Contract.Assert(args.Length == 1);
           Contract.Assert(typeInstantiation == null);
-<<<<<<< HEAD
-          return FunctionCall(tok, BoxFunctionName, predef.BoxType, args);
-=======
-          return FunctionCall(tok, "$Box", Predef.BoxType, args);
->>>>>>> 7681e01e
+          return FunctionCall(tok, BoxFunctionName, Predef.BoxType, args);
         case BuiltinFunction.Unbox:
           Contract.Assert(args.Length == 1);
           Contract.Assert(typeInstantiation != null);
