--- conflicted
+++ resolved
@@ -189,16 +189,11 @@
       // the procedure itself
       var req = new List<Bpl.Requires>();
       // free requires mh == ModuleContextHeight && fh == TypeContextHeight;
-<<<<<<< HEAD
       req.Add(FreeRequires(decl.tok, etran.HeightContext(decl), null));
-=======
-      req.Add(Requires(decl.tok, true, null, etran.HeightContext(decl), null, null, null));
-
       foreach (var typeBoundAxiom in TypeBoundAxioms(decl.tok, decl.EnclosingClass.TypeArgs)) {
-        req.Add(Requires(decl.tok, true, null, typeBoundAxiom, null, null, null));
-      }
-
->>>>>>> d8868e59
+        req.Add(FreeRequires(decl.tok, typeBoundAxiom, null));
+      }
+
       var heapVar = new Bpl.IdentifierExpr(decl.tok, "$Heap", false);
       var varlist = new List<Bpl.IdentifierExpr> { heapVar };
       var name = MethodName(decl, MethodTranslationKind.SpecWellformedness);
