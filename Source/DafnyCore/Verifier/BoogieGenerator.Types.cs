--- conflicted
+++ resolved
@@ -994,18 +994,8 @@
     var c = new BoundVar(dd.tok, CurrentIdGenerator.FreshId("c"), baseType);
     var o = BplBoundVar((dd.Var ?? c).AssignUniqueName((dd.IdGenerator)), oBplType, vars);
 
-<<<<<<< HEAD
     if (generateIsAlloc) {
-      var h = BplBoundVar("$h", predef.HeapType, vars);
-=======
-    Bpl.Expr body, is_o;
-    string comment;
-    Trigger trigger;
-
-    if (is_alloc) {
-      comment = $"$IsAlloc axiom for {dd.WhatKind} {fullName}";
       var h = BplBoundVar("$h", Predef.HeapType, vars);
->>>>>>> 7681e01e
       // $IsAlloc(o, ..)
       var isAlloc = MkIsAlloc(o, typeTerm, h, ModeledAsBoxType(baseType));
       Bpl.Expr body;
@@ -1026,18 +1016,11 @@
 
     } else {
       // $Is(o, ..)
-<<<<<<< HEAD
       var isPredicate = MkIs(o, typeTerm, ModeledAsBoxType(baseType));
       var trigger = BplTrigger(isPredicate);
-      var etran = new ExpressionTranslator(this, predef, NewOneHeapExpr(dd.tok), null);
+      var etran = new ExpressionTranslator(this, Predef, NewOneHeapExpr(dd.tok), null);
       Bpl.Expr parentConstraint;
       Expression condition;
-=======
-      is_o = MkIs(o, o_ty, ModeledAsBoxType(baseType));
-      trigger = BplTrigger(is_o);
-      var etran = new ExpressionTranslator(this, Predef, NewOneHeapExpr(dd.tok), null);
-      Bpl.Expr parentConstraint, constraint;
->>>>>>> 7681e01e
       if (baseType.IsNumericBased() || baseType.IsBitVectorType || baseType.IsBoolType || baseType.IsCharType) {
         // optimize this to only use the numeric/bitvector constraint, not the whole $Is thing on the base type
         parentConstraint = Bpl.Expr.True;
@@ -1461,16 +1444,11 @@
       // TODO: use TrSplitExpr
       var typeMap = TypeParameter.SubstitutionMap(rdt.TypeArgs, udt.TypeArgs);
       var dafnyConstraint = Substitute(rdt.Constraint, null, new() { { rdt.Var, origExpr } }, typeMap);
-<<<<<<< HEAD
       var boogieConstraint = Substitute(rdt.Constraint, null, new() { { rdt.Var, boogieExpr } }, typeMap);
 
       var canCall = etran.CanCallAssumption(boogieConstraint);
       var constraint = etran.TrExpr(boogieConstraint);
-      builder.Add(Assert(tok, BplImp(canCall, constraint), new PODesc.ConversionSatisfiesConstraints(errorMsgPrefix, kind, rdt.Name, dafnyConstraint)));
-=======
-      var boogieConstraint = etran.TrExpr(Substitute(rdt.Constraint, null, new() { { rdt.Var, boogieExpr } }, typeMap));
-      builder.Add(Assert(tok, boogieConstraint, new ConversionSatisfiesConstraints(errorMsgPrefix, kind, rdt.Name, dafnyConstraint), builder.Context));
->>>>>>> origin/master
+      builder.Add(Assert(tok, BplImp(canCall, constraint), new ConversionSatisfiesConstraints(errorMsgPrefix, kind, rdt.Name, dafnyConstraint), builder.Context));
     }
   }
 
