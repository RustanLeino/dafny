using System;
using System.Collections.Generic;
using System.Diagnostics.Contracts;
using System.Linq;
using Microsoft.Boogie;

namespace Microsoft.Dafny;

public class BuiltIns {
  public readonly ModuleDefinition SystemModule = new ModuleDefinition(Token.NoToken, "_System", new List<IToken>(), false, false, null, null, null, true, true, true);
  public readonly Dictionary<int, ClassDecl> arrayTypeDecls = new Dictionary<int, ClassDecl>();
  public readonly Dictionary<int, ArrowTypeDecl> ArrowTypeDecls = new Dictionary<int, ArrowTypeDecl>();
  public readonly Dictionary<int, SubsetTypeDecl> PartialArrowTypeDecls = new Dictionary<int, SubsetTypeDecl>();  // same keys as arrowTypeDecl
  public readonly Dictionary<int, SubsetTypeDecl> TotalArrowTypeDecls = new Dictionary<int, SubsetTypeDecl>();  // same keys as arrowTypeDecl
  readonly Dictionary<List<bool>, TupleTypeDecl> tupleTypeDecls = new Dictionary<List<bool>, TupleTypeDecl>(new Dafny.IEnumerableComparer<bool>());
  public int MaxNonGhostTupleSizeUsed { get; private set; }
  public IToken MaxNonGhostTupleSizeToken { get; private set; }
  public readonly ISet<int> Bitwidths = new HashSet<int>();
  [FilledInDuringResolution] public SpecialField ORDINAL_Offset;  // used by the translator

  public readonly SubsetTypeDecl NatDecl;
  public UserDefinedType Nat() { return new UserDefinedType(Token.NoToken, "nat", NatDecl, new List<Type>()); }
  public readonly TraitDecl ObjectDecl;
  public UserDefinedType ObjectQ() {
    Contract.Assume(ObjectDecl != null);
    return new UserDefinedType(Token.NoToken, "object?", null) { ResolvedClass = ObjectDecl };
  }

  public BuiltIns() {
    SystemModule.Height = -1;  // the system module doesn't get a height assigned later, so we set it here to something below everything else
    // create type synonym 'string'
    var str = new TypeSynonymDecl(Token.NoToken, "string",
      new TypeParameter.TypeParameterCharacteristics(TypeParameter.EqualitySupportValue.InferredRequired, Type.AutoInitInfo.CompilableValue, false),
      new List<TypeParameter>(), SystemModule, new SeqType(new CharType()), null);
    SystemModule.TopLevelDecls.Add(str);
    // create subset type 'nat'
    var bvNat = new BoundVar(Token.NoToken, "x", Type.Int);
    var natConstraint = Expression.CreateAtMost(Expression.CreateIntLiteral(Token.NoToken, 0), Expression.CreateIdentExpr(bvNat));
    var ax = AxiomAttribute();
    NatDecl = new SubsetTypeDecl(Token.NoToken, "nat",
      new TypeParameter.TypeParameterCharacteristics(TypeParameter.EqualitySupportValue.InferredRequired, Type.AutoInitInfo.CompilableValue, false),
      new List<TypeParameter>(), SystemModule, bvNat, natConstraint, SubsetTypeDecl.WKind.CompiledZero, null, ax);
    SystemModule.TopLevelDecls.Add(NatDecl);
    // create trait 'object'
    ObjectDecl = new TraitDecl(Token.NoToken, "object", SystemModule, new List<TypeParameter>(), new List<MemberDecl>(), DontCompile(), false, null);
    SystemModule.TopLevelDecls.Add(ObjectDecl);
    // add one-dimensional arrays, since they may arise during type checking
    // Arrays of other dimensions may be added during parsing as the parser detects the need for these
    UserDefinedType tmp = ArrayType(1, Type.Int, true);
    // Arrow types of other dimensions may be added during parsing as the parser detects the need for these.  For the 0-arity
    // arrow type, the resolver adds a Valid() predicate for iterators, whose corresponding arrow type is conveniently created here.
    CreateArrowTypeDecl(0);
    // Note, in addition to these types, the _System module contains tuple types.  These tuple types are added to SystemModule
    // by the parser as the parser detects the need for these.
  }

  private Attributes DontCompile() {
    var flse = Expression.CreateBoolLiteral(Token.NoToken, false);
    return new Attributes("compile", new List<Expression>() { flse }, null);
  }

  public static Attributes AxiomAttribute() {
    return new Attributes("axiom", new List<Expression>(), null);
  }

  public UserDefinedType ArrayType(int dims, Type arg, bool allowCreationOfNewClass) {
    Contract.Requires(1 <= dims);
    Contract.Requires(arg != null);
    return ArrayType(Token.NoToken, dims, new List<Type>() { arg }, allowCreationOfNewClass);
  }
  public UserDefinedType ArrayType(IToken tok, int dims, List<Type> optTypeArgs, bool allowCreationOfNewClass, bool useClassNameType = false) {
    Contract.Requires(tok != null);
    Contract.Requires(1 <= dims);
    Contract.Requires(optTypeArgs == null || optTypeArgs.Count > 0);  // ideally, it is 1, but more will generate an error later, and null means it will be filled in automatically
    Contract.Ensures(Contract.Result<UserDefinedType>() != null);

    var arrayName = ArrayClassName(dims);
    if (useClassNameType) {
      arrayName = arrayName + "?";
    }
    if (allowCreationOfNewClass && !arrayTypeDecls.ContainsKey(dims)) {
      ArrayClassDecl arrayClass = new ArrayClassDecl(dims, SystemModule, DontCompile());
      for (int d = 0; d < dims; d++) {
        string name = dims == 1 ? "Length" : "Length" + d;
        Field len = new SpecialField(Token.NoToken, name, SpecialField.ID.ArrayLength, dims == 1 ? null : (object)d, false, false, false, Type.Int, null);
        len.EnclosingClass = arrayClass;  // resolve here
        arrayClass.Members.Add(len);
      }
      arrayTypeDecls.Add(dims, arrayClass);
      SystemModule.TopLevelDecls.Add(arrayClass);
      CreateArrowTypeDecl(dims);  // also create an arrow type with this arity, since it may be used in an initializing expression for the array
    }
    UserDefinedType udt = new UserDefinedType(tok, arrayName, optTypeArgs);
    return udt;
  }

  public static string ArrayClassName(int dims) {
    Contract.Requires(1 <= dims);
    if (dims == 1) {
      return "array";
    } else {
      return "array" + dims;
    }
  }

  /// <summary>
  /// Idempotently add an arrow type with arity 'arity' to the system module, and along
  /// with this arrow type, the two built-in subset types based on the arrow type.
  /// </summary>
  public void CreateArrowTypeDecl(int arity) {
    Contract.Requires(0 <= arity);
    if (!ArrowTypeDecls.ContainsKey(arity)) {
      IToken tok = Token.NoToken;
      var tps = Util.Map(Enumerable.Range(0, arity + 1), x => x < arity ?
        new TypeParameter(tok, "T" + x, TypeParameter.TPVarianceSyntax.Contravariance) :
        new TypeParameter(tok, "R", TypeParameter.TPVarianceSyntax.Covariant_Strict));
      var tys = tps.ConvertAll(tp => (Type)(new UserDefinedType(tp)));
      var args = Util.Map(Enumerable.Range(0, arity), i => new Formal(tok, "x" + i, tys[i], true, false, null));
      var argExprs = args.ConvertAll(a =>
            (Expression)new IdentifierExpr(tok, a.Name) { Var = a, Type = a.Type });
      var readsIS = new FunctionCallExpr(tok, "reads", new ImplicitThisExpr(tok), tok, tok, argExprs) {
        Type = new SetType(true, ObjectQ()),
      };
      var readsFrame = new List<FrameExpression> { new FrameExpression(tok, readsIS, null) };
      var req = new Function(tok, "requires", false, true,
        new List<TypeParameter>(), args, null, Type.Bool,
        new List<AttributedExpression>(), readsFrame, new List<AttributedExpression>(),
        new Specification<Expression>(new List<Expression>(), null),
        null, null, null, null, null);
      var reads = new Function(tok, "reads", false, true,
        new List<TypeParameter>(), args, null, new SetType(true, ObjectQ()),
        new List<AttributedExpression>(), readsFrame, new List<AttributedExpression>(),
        new Specification<Expression>(new List<Expression>(), null),
        null, null, null, null, null);
      readsIS.Function = reads;  // just so we can really claim the member declarations are resolved
      readsIS.TypeApplication_AtEnclosingClass = tys;  // ditto
      readsIS.TypeApplication_JustFunction = new List<Type>();  // ditto
      var arrowDecl = new ArrowTypeDecl(tps, req, reads, SystemModule, DontCompile());
      ArrowTypeDecls.Add(arity, arrowDecl);
      SystemModule.TopLevelDecls.Add(arrowDecl);

      // declaration of read-effect-free arrow-type, aka heap-independent arrow-type, aka partial-function arrow-type
      tps = Util.Map(Enumerable.Range(0, arity + 1), x => x < arity ?
        new TypeParameter(tok, "T" + x, TypeParameter.TPVarianceSyntax.Contravariance) :
        new TypeParameter(tok, "R", TypeParameter.TPVarianceSyntax.Covariant_Strict));
      tys = tps.ConvertAll(tp => (Type)(new UserDefinedType(tp)));
      var id = new BoundVar(tok, "f", new ArrowType(tok, arrowDecl, tys));
      var partialArrow = new SubsetTypeDecl(tok, ArrowType.PartialArrowTypeName(arity),
        new TypeParameter.TypeParameterCharacteristics(false), tps, SystemModule,
        id, ArrowSubtypeConstraint(tok, tok, id, reads, tps, false), SubsetTypeDecl.WKind.Special, null, DontCompile());
      PartialArrowTypeDecls.Add(arity, partialArrow);
      SystemModule.TopLevelDecls.Add(partialArrow);

      // declaration of total arrow-type

      tps = Util.Map(Enumerable.Range(0, arity + 1), x => x < arity ?
        new TypeParameter(tok, "T" + x, TypeParameter.TPVarianceSyntax.Contravariance) :
        new TypeParameter(tok, "R", TypeParameter.TPVarianceSyntax.Covariant_Strict));
      tys = tps.ConvertAll(tp => (Type)(new UserDefinedType(tp)));
      id = new BoundVar(tok, "f", new UserDefinedType(tok, partialArrow.Name, partialArrow, tys));
      var totalArrow = new SubsetTypeDecl(tok, ArrowType.TotalArrowTypeName(arity),
        new TypeParameter.TypeParameterCharacteristics(false), tps, SystemModule,
        id, ArrowSubtypeConstraint(tok, tok, id, req, tps, true), SubsetTypeDecl.WKind.Special, null, DontCompile());
      TotalArrowTypeDecls.Add(arity, totalArrow);
      SystemModule.TopLevelDecls.Add(totalArrow);
    }
  }

  /// <summary>
  /// Returns an expression that is the constraint of:
  /// the built-in partial-arrow type (if "!total", in which case "member" is expected to denote the "reads" member), or
  /// the built-in total-arrow type (if "total", in which case "member" is expected to denote the "requires" member).
  /// The given "id" is expected to be already resolved.
  /// </summary>
  private Expression ArrowSubtypeConstraint(IToken tok, IToken endTok, BoundVar id, Function member, List<TypeParameter> tps, bool total) {
    Contract.Requires(tok != null);
    Contract.Requires(endTok != null);
    Contract.Requires(id != null);
    Contract.Requires(member != null);
    Contract.Requires(tps != null && 1 <= tps.Count);
    var f = new IdentifierExpr(tok, id);
    // forall x0,x1,x2 :: f.reads(x0,x1,x2) == {}
    // OR
    // forall x0,x1,x2 :: f.requires(x0,x1,x2)
    var bvs = new List<BoundVar>();
    var args = new List<Expression>();
    var bounds = new List<ComprehensionExpr.BoundedPool>();
    for (int i = 0; i < tps.Count - 1; i++) {
      var bv = new BoundVar(tok, "x" + i, new UserDefinedType(tps[i]));
      bvs.Add(bv);
      args.Add(new IdentifierExpr(tok, bv));
      bounds.Add(new ComprehensionExpr.SpecialAllocIndependenceAllocatedBoundedPool());
    }
    var fn = new MemberSelectExpr(tok, f, member.Name) {
      Member = member,
      TypeApplication_AtEnclosingClass = f.Type.TypeArgs,
      TypeApplication_JustMember = new List<Type>(),
      Type = GetTypeOfFunction(member, tps.ConvertAll(tp => (Type)new UserDefinedType(tp)), new List<Type>())
    };
    Expression body = new ApplyExpr(tok, fn, args, tok);
    body.Type = member.ResultType;  // resolve here
    if (!total) {
      Expression emptySet = new SetDisplayExpr(tok, true, new List<Expression>());
      emptySet.Type = member.ResultType;  // resolve here
      body = Expression.CreateEq(body, emptySet, member.ResultType);
    }
    if (tps.Count > 1) {
      body = new ForallExpr(tok, endTok, bvs, null, body, null) { Type = Type.Bool, Bounds = bounds };
    }
    return body;
  }

  Type GetTypeOfFunction(Function f, List<Type> typeArgumentsClass, List<Type> typeArgumentsMember) {
    Contract.Requires(f != null);
    Contract.Requires(f.EnclosingClass != null);
    Contract.Requires(typeArgumentsClass != null);
    Contract.Requires(typeArgumentsMember != null);
    Contract.Requires(typeArgumentsClass.Count == f.EnclosingClass.TypeArgs.Count);
    Contract.Requires(typeArgumentsMember.Count == f.TypeArgs.Count);

    var atd = ArrowTypeDecls[f.Formals.Count];

    var formals = Util.Concat(f.EnclosingClass.TypeArgs, f.TypeArgs);
    var actuals = Util.Concat(typeArgumentsClass, typeArgumentsMember);
    var typeMap = TypeParameter.SubstitutionMap(formals, actuals);
    return new ArrowType(f.tok, atd, f.Formals.ConvertAll(arg => arg.Type.Subst(typeMap)), f.ResultType.Subst(typeMap));
  }

  public TupleTypeDecl TupleType(IToken tok, int dims, bool allowCreationOfNewType, List<bool> argumentGhostness = null) {
    Contract.Requires(tok != null);
    Contract.Requires(0 <= dims);
    Contract.Requires(argumentGhostness == null || argumentGhostness.Count == dims);
    Contract.Ensures(Contract.Result<TupleTypeDecl>() != null);

    argumentGhostness ??= new bool[dims].Select(_ => false).ToList();
    if (!tupleTypeDecls.TryGetValue(argumentGhostness, out var tt)) {
      Contract.Assume(allowCreationOfNewType);  // the parser should ensure that all needed tuple types exist by the time of resolution
<<<<<<< HEAD
      var attributes = argumentGhostness.Count(x => !x) == 2 ? DontCompile() : null;
      tt = new TupleTypeDecl(argumentGhostness, SystemModule, attributes);
=======

      // A tuple type with ghost components is represented as the shorter tuple type with the ghost components erased, except
      // possibly when that shorter tuple type is a 1-tuple. Ordinarily, such a 1-tuple is optimized into its component, so
      // there's no reason to create it here; but if either the compiler doesn't support datatype wrapper erasure or if
      // the user has disabled this optimization, then we still create the 1-tuple here.
      var nonGhostDims = argumentGhostness.Count(x => !x);
      TupleTypeDecl nonGhostTupleTypeDecl = null;
      if (nonGhostDims != dims &&
          (nonGhostDims != 1 || !DafnyOptions.O.Compiler.SupportsDatatypeWrapperErasure || !DafnyOptions.O.Get(CommonOptionBag.OptimizeErasableDatatypeWrapper))) {
        // make sure the corresponding non-ghost tuple type also exists
        nonGhostTupleTypeDecl = TupleType(tok, nonGhostDims, allowCreationOfNewType);
      }

      tt = new TupleTypeDecl(argumentGhostness, SystemModule, nonGhostTupleTypeDecl, DontCompile());
>>>>>>> 72bf43a5
      if (tt.NonGhostDims > MaxNonGhostTupleSizeUsed) {
        MaxNonGhostTupleSizeToken = tok;
        MaxNonGhostTupleSizeUsed = tt.NonGhostDims;
      }

      tupleTypeDecls.Add(argumentGhostness, tt);
      SystemModule.TopLevelDecls.Add(tt);
    }
    return tt;
  }

  public static char IsGhostToChar(bool isGhost) {
    return isGhost ? 'G' : 'O';
  }

  public static bool IsGhostFromChar(char c) {
    Contract.Requires(c == 'G' || c == 'O');
    return c == 'G';
  }

  public static string ArgumentGhostnessToString(List<bool> argumentGhostness) {
    return argumentGhostness.Count + (!argumentGhostness.Contains(true)
      ? "" : String.Concat(argumentGhostness.Select(IsGhostToChar)));
  }

  public static IEnumerable<bool> ArgumentGhostnessFromString(string s, int count) {
    List<bool> argumentGhostness = new bool[count].ToList();
    if (System.Char.IsDigit(s[s.Length - 1])) {
      return argumentGhostness.Select(_ => false);
    } else {
      return argumentGhostness.Select((_, i) => IsGhostFromChar(s[s.Length - count + i]));
    }
  }

  public static string TupleTypeName(List<bool> argumentGhostness) {
    return "_tuple#" + ArgumentGhostnessToString(argumentGhostness);
  }

  public static bool IsTupleTypeName(string s) {
    Contract.Requires(s != null);
    return s.StartsWith("_tuple#");
  }
  public const string TupleTypeCtorNamePrefix = "_#Make";  // the printer wants this name prefix to be uniquely recognizable

  public static string TupleTypeCtorName(int dims) {
    Contract.Assert(0 <= dims);
    return TupleTypeCtorNamePrefix + dims;
  }
}<|MERGE_RESOLUTION|>--- conflicted
+++ resolved
@@ -235,10 +235,6 @@
     argumentGhostness ??= new bool[dims].Select(_ => false).ToList();
     if (!tupleTypeDecls.TryGetValue(argumentGhostness, out var tt)) {
       Contract.Assume(allowCreationOfNewType);  // the parser should ensure that all needed tuple types exist by the time of resolution
-<<<<<<< HEAD
-      var attributes = argumentGhostness.Count(x => !x) == 2 ? DontCompile() : null;
-      tt = new TupleTypeDecl(argumentGhostness, SystemModule, attributes);
-=======
 
       // A tuple type with ghost components is represented as the shorter tuple type with the ghost components erased, except
       // possibly when that shorter tuple type is a 1-tuple. Ordinarily, such a 1-tuple is optimized into its component, so
@@ -253,7 +249,6 @@
       }
 
       tt = new TupleTypeDecl(argumentGhostness, SystemModule, nonGhostTupleTypeDecl, DontCompile());
->>>>>>> 72bf43a5
       if (tt.NonGhostDims > MaxNonGhostTupleSizeUsed) {
         MaxNonGhostTupleSizeToken = tok;
         MaxNonGhostTupleSizeUsed = tt.NonGhostDims;
