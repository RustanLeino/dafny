--- conflicted
+++ resolved
@@ -103,13 +103,8 @@
 
     public static byte[] toByteArray(DafnySequence<Byte> seq) {
         seq = seq.force();
-<<<<<<< HEAD
         if (seq instanceof SignedByteArrayDafnySequence) {
             return ((SignedByteArrayDafnySequence) seq).array.clone();
-=======
-        if (seq instanceof ByteArrayDafnySequence) {
-            return ((ByteArrayDafnySequence) seq).array.clone();
->>>>>>> ae5b6160
         } else {
             byte[] ans = new byte[seq.length()];
             int i = 0;
@@ -120,7 +115,6 @@
         }
     }
 
-<<<<<<< HEAD
     public static byte[] toByteArrayUnsigned(DafnySequence<UByte> seq) {
         seq = seq.force();
         if (seq instanceof UnsignedByteArrayDafnySequence) {
@@ -135,8 +129,6 @@
         }
     }
 
-=======
->>>>>>> ae5b6160
     // Determines if this DafnySequence is a prefix of other
     public boolean isPrefixOf(DafnySequence<T> other) {
         assert other != null : "Precondition Violation";
@@ -513,7 +505,6 @@
     }
 }
 
-<<<<<<< HEAD
 abstract class AbstractByteArrayDafnySequence<T> extends NonLazyDafnySequence<T> {
     final byte[] array;
 
@@ -522,10 +513,6 @@
     protected abstract byte unbox(T t);
 
     protected abstract AbstractByteArrayDafnySequence<T> wrap(byte[] array);
-=======
-final class ByteArrayDafnySequence extends NonLazyDafnySequence<Byte> {
-    final byte[] array;
->>>>>>> ae5b6160
 
     // NOTE: Input array is *shared*; must be a copy if it comes from a public input
     AbstractByteArrayDafnySequence(byte[] elements) {
@@ -545,12 +532,8 @@
     @Override
     public DafnySequence<T> update(int i, T t) {
         byte[] newArray = array.clone();
-<<<<<<< HEAD
         newArray[i] = unbox(t);
         return wrap(newArray);
-=======
-        return new ByteArrayDafnySequence(newArray);
->>>>>>> ae5b6160
     }
 
     @Override
@@ -566,7 +549,6 @@
             private int nextIndex = 0;
 
             @Override
-<<<<<<< HEAD
             public void copyFrom(DafnySequence<T> source) {
                 source = source.force();
                 if (source instanceof AbstractByteArrayDafnySequence<?>) {
@@ -576,41 +558,20 @@
                 } else {
                     for (T t : source) {
                         newArray[nextIndex++] = unbox(t);
-=======
-            public void copyFrom(DafnySequence<Byte> source) {
-                source = source.force();
-                if (source instanceof ByteArrayDafnySequence) {
-                    byte[] sourceArray = ((ByteArrayDafnySequence) source).array;
-                    System.arraycopy(sourceArray, 0, newArray, nextIndex, sourceArray.length);
-                    nextIndex += sourceArray.length;
-                } else {
-                    for (Byte t : source) {
-                        newArray[nextIndex++] = t;
->>>>>>> ae5b6160
                     }
                 }
             }
 
             @Override
-<<<<<<< HEAD
             public NonLazyDafnySequence<T> result() {
                 return wrap(newArray);
-=======
-            public NonLazyDafnySequence<Byte> result() {
-                return new ByteArrayDafnySequence(newArray);
->>>>>>> ae5b6160
             }
         };
     }
 
     @Override
-<<<<<<< HEAD
-    public Iterator<T> iterator() {
-        return new Iterator<T>() {
-=======
     public Iterator<Byte> iterator() {
         return new Iterator<Byte>() {
->>>>>>> ae5b6160
             private final int n = array.length;
             private int i = 0;
 
@@ -627,15 +588,9 @@
     }
 
     @Override
-<<<<<<< HEAD
     public boolean equalsNonLazy(NonLazyDafnySequence<T> obj) {
         if (obj.getClass().equals(this.getClass())) {
             return Arrays.equals(array, ((AbstractByteArrayDafnySequence<?>) obj).array);
-=======
-    public boolean equalsNonLazy(NonLazyDafnySequence<Byte> obj) {
-        if (obj instanceof ByteArrayDafnySequence) {
-            return Arrays.equals(array, ((ByteArrayDafnySequence) obj).array);
->>>>>>> ae5b6160
         } else {
             return super.equalsNonLazy(obj);
         }
@@ -652,7 +607,6 @@
     }
 }
 
-<<<<<<< HEAD
 final class SignedByteArrayDafnySequence extends AbstractByteArrayDafnySequence<Byte> {
     SignedByteArrayDafnySequence(byte[] array) {
         super(array);
@@ -695,8 +649,6 @@
     }
 }
 
-=======
->>>>>>> ae5b6160
 final class StringDafnySequence extends NonLazyDafnySequence<Character> {
     private final String string;
 
