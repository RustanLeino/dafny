//-----------------------------------------------------------------------------
//
// Copyright (C) Microsoft Corporation.  All Rights Reserved.
//
//-----------------------------------------------------------------------------
//---------------------------------------------------------------------------------------------
// DafnyDriver
//       - main program for taking a Dafny program and verifying it
//---------------------------------------------------------------------------------------------

namespace Microsoft.Dafny
{
  using System;
  using System.CodeDom.Compiler;
  using System.Collections.Generic;
  using System.Collections.ObjectModel;
  using System.Diagnostics.Contracts;
  using System.IO;
  using System.Reflection;
  using System.Linq;

  using Microsoft.Boogie;
  using Bpl = Microsoft.Boogie;
  using DafnyAssembly;

  public class DafnyDriver
  {
    public enum ExitValue { VERIFIED = 0, PREPROCESSING_ERROR, DAFNY_ERROR, COMPILE_ERROR, NOT_VERIFIED }

    public static int Main(string[] args)
    {
      int ret = 0;
      var thread = new System.Threading.Thread(
        new System.Threading.ThreadStart(() =>
          { ret = ThreadMain(args); }),
          0x10000000); // 256MB stack size to prevent stack overflow
      thread.Start();
      thread.Join();
      return ret;
    }

    public static int ThreadMain(string[] args)
    {
      Contract.Requires(cce.NonNullElements(args));

      ErrorReporter reporter = new ConsoleErrorReporter();
      ExecutionEngine.printer = new DafnyConsolePrinter(); // For boogie errors

      DafnyOptions.Install(new DafnyOptions(reporter));

      List<DafnyFile> dafnyFiles;
      List<string> otherFiles;

      ExitValue exitValue = ProcessCommandLineArguments(args, out dafnyFiles, out otherFiles);

      if (exitValue == ExitValue.VERIFIED)
      {
        exitValue = ProcessFiles(dafnyFiles, otherFiles.AsReadOnly(), reporter);
      }

      if (CommandLineOptions.Clo.XmlSink != null) {
        CommandLineOptions.Clo.XmlSink.Close();
      }
      if (CommandLineOptions.Clo.Wait)
      {
        Console.WriteLine("Press Enter to exit.");
        Console.ReadLine();
      }
      if (!DafnyOptions.O.CountVerificationErrors && exitValue != ExitValue.PREPROCESSING_ERROR)
      {
        return 0;
      }
      //Console.ReadKey();
      return (int)exitValue;
    }

    public static ExitValue ProcessCommandLineArguments(string[] args, out List<DafnyFile> dafnyFiles, out List<string> otherFiles)
    {
      dafnyFiles = new List<DafnyFile>();
      otherFiles = new List<string>();

      CommandLineOptions.Clo.RunningBoogieFromCommandLine = true;
      if (!CommandLineOptions.Clo.Parse(args)) {
        return ExitValue.PREPROCESSING_ERROR;
      }
      //CommandLineOptions.Clo.Files = new List<string> { @"C:\dafny\Test\dafny0\Trait\TraitExtend.dfy" };

      if (CommandLineOptions.Clo.Files.Count == 0)
      {
        ExecutionEngine.printer.ErrorWriteLine(Console.Out, "*** Error: No input files were specified.");
        return ExitValue.PREPROCESSING_ERROR;
      }
      if (CommandLineOptions.Clo.XmlSink != null) {
        string errMsg = CommandLineOptions.Clo.XmlSink.Open();
        if (errMsg != null) {
          ExecutionEngine.printer.ErrorWriteLine(Console.Out, "*** Error: " + errMsg);
          return ExitValue.PREPROCESSING_ERROR;
        }
      }
      if (!CommandLineOptions.Clo.DontShowLogo)
      {
        Console.WriteLine(CommandLineOptions.Clo.Version);
      }
      if (CommandLineOptions.Clo.ShowEnv == CommandLineOptions.ShowEnvironment.Always)
      {
        Console.WriteLine("---Command arguments");
        foreach (string arg in args)
        {Contract.Assert(arg != null);
          Console.WriteLine(arg);
        }
        Console.WriteLine("--------------------");
      }

      foreach (string file in CommandLineOptions.Clo.Files)
      { Contract.Assert(file != null);
        string extension = Path.GetExtension(file);
        if (extension != null) { extension = extension.ToLower(); }
        try { dafnyFiles.Add(new DafnyFile(file)); } catch (IllegalDafnyFile) {
          if ((extension == ".cs") || (extension == ".dll")) {
            otherFiles.Add(file);
          } else {
            ExecutionEngine.printer.ErrorWriteLine(Console.Out, "*** Error: '{0}': Filename extension '{1}' is not supported. Input files must be Dafny programs (.dfy) or C# files (.cs) or managed DLLS (.dll)", file,
              extension == null ? "" : extension);
            return ExitValue.PREPROCESSING_ERROR;
          }
        }
      }
      return ExitValue.VERIFIED;
    }

    static ExitValue ProcessFiles(IList<DafnyFile/*!*/>/*!*/ dafnyFiles, ReadOnlyCollection<string> otherFileNames, 
                                  ErrorReporter reporter, bool lookForSnapshots = true, string programId = null)
   {
      Contract.Requires(cce.NonNullElements(dafnyFiles));
      var dafnyFileNames = DafnyFile.fileNames(dafnyFiles);

      ExitValue exitValue = ExitValue.VERIFIED;
      if (CommandLineOptions.Clo.VerifySeparately && 1 < dafnyFiles.Count)
      {
        foreach (var f in dafnyFiles)
        {
          Console.WriteLine();
          Console.WriteLine("-------------------- {0} --------------------", f);
          var ev = ProcessFiles(new List<DafnyFile> { f }, new List<string>().AsReadOnly(), reporter, lookForSnapshots, f.FilePath);
          if (exitValue != ev && ev != ExitValue.VERIFIED)
          {
            exitValue = ev;
          }
        }
        return exitValue;
      }

      if (0 <= CommandLineOptions.Clo.VerifySnapshots && lookForSnapshots)
      {
        var snapshotsByVersion = ExecutionEngine.LookForSnapshots(dafnyFileNames);
        foreach (var s in snapshotsByVersion)
        {
          var snapshots = new List<DafnyFile>();
          foreach (var f in s) {
            snapshots.Add(new DafnyFile(f));
          }
          var ev = ProcessFiles(snapshots, new List<string>().AsReadOnly(), reporter, false, programId);
          if (exitValue != ev && ev != ExitValue.VERIFIED)
          {
            exitValue = ev;
          }
        }
        return exitValue;
      }
      
      Dafny.Program dafnyProgram;
      string programName = dafnyFileNames.Count == 1 ? dafnyFileNames[0] : "the program";
      string err = Dafny.Main.ParseCheck(dafnyFiles, programName, reporter, out dafnyProgram);
      if (err != null) {
        exitValue = ExitValue.DAFNY_ERROR;
        ExecutionEngine.printer.ErrorWriteLine(Console.Out, err);
      } else if (dafnyProgram != null && !CommandLineOptions.Clo.NoResolve && !CommandLineOptions.Clo.NoTypecheck
          && DafnyOptions.O.DafnyVerify) {

        var boogiePrograms = Translate(dafnyProgram);

        Dictionary<string, PipelineStatistics> statss;
        PipelineOutcome oc;
<<<<<<< HEAD
        string baseName = cce.NonNull(Path.GetFileName(dafnyFileNames[dafnyFileNames.Count - 1]));
        var verified = Boogie(baseName, boogiePrograms, programId, out statss, out oc);
        Compile(dafnyFileNames[0], otherFileNames, dafnyProgram, oc, statss, verified);

        exitValue = verified ? ExitValue.VERIFIED : ExitValue.NOT_VERIFIED;
=======
        var verified = Boogie(dafnyFileNames, boogieProgram, programId, out stats, out oc);
        var compiled = Compile(dafnyFileNames[0], otherFileNames, dafnyProgram, oc, stats, verified);
        exitValue = (verified && compiled) ? ExitValue.VERIFIED : (!verified ? ExitValue.NOT_VERIFIED : ExitValue.COMPILE_ERROR);
>>>>>>> bab42e6d
      }

      if (err == null && dafnyProgram != null && DafnyOptions.O.PrintStats) {
        Util.PrintStats(dafnyProgram);
      }
      if (err == null && dafnyProgram != null && DafnyOptions.O.PrintFunctionCallGraph) {
        Util.PrintFunctionCallGraph(dafnyProgram);
      }
      return exitValue;
    }

    private static string BoogieProgramSuffix(string printFile, string suffix) {
      var baseName = Path.GetFileNameWithoutExtension(printFile);
      var dirName = Path.GetDirectoryName(printFile);

      return Path.Combine(dirName, baseName + "_" + suffix + Path.GetExtension(printFile));
    }

    public static IEnumerable<Tuple<string, Bpl.Program>> Translate(Program dafnyProgram) {
      var nmodules = Translator.VerifiableModules(dafnyProgram).Count();


      foreach (var prog in Translator.Translate(dafnyProgram, dafnyProgram.reporter)) {

        if (CommandLineOptions.Clo.PrintFile != null) {

          var nm = nmodules > 1 ? BoogieProgramSuffix(CommandLineOptions.Clo.PrintFile, prog.Item1) : CommandLineOptions.Clo.PrintFile;

          ExecutionEngine.PrintBplFile(nm, prog.Item2, false, false, CommandLineOptions.Clo.PrettyPrint);
        }

        yield return prog;

      }
    }

    public static bool BoogieOnce(string baseFile, string moduleName, Bpl.Program boogieProgram, string programId,
                              out PipelineStatistics stats, out PipelineOutcome oc)
    {
      if (programId == null)
      {
        programId = "main_program_id";
      }
      programId += "_" + moduleName;

      string bplFilename;
      if (CommandLineOptions.Clo.PrintFile != null)
      {
        bplFilename = CommandLineOptions.Clo.PrintFile;
      }
      else
      {
        string baseName = cce.NonNull(Path.GetFileName(baseFile));
        baseName = cce.NonNull(Path.ChangeExtension(baseName, "bpl"));
        bplFilename = Path.Combine(Path.GetTempPath(), baseName);
      }

      bplFilename = BoogieProgramSuffix(bplFilename, moduleName);
      stats = null;
      oc = BoogiePipelineWithRerun(boogieProgram, bplFilename, out stats, 1 < Dafny.DafnyOptions.Clo.VerifySnapshots ? programId : null);
      return (oc == PipelineOutcome.Done || oc == PipelineOutcome.VerificationCompleted) && stats.ErrorCount == 0 && stats.InconclusiveCount == 0 && stats.TimeoutCount == 0 && stats.OutOfMemoryCount == 0;
    }

    public static bool Boogie(string baseName, IEnumerable<Tuple<string, Bpl.Program>> boogiePrograms, string programId, out Dictionary<string, PipelineStatistics> statss, out PipelineOutcome oc) {

      bool isVerified = true;
      oc = PipelineOutcome.VerificationCompleted;
      statss = new Dictionary<string, PipelineStatistics>();

      foreach (var prog in boogiePrograms) {
        PipelineStatistics newstats;
        PipelineOutcome newoc;

        isVerified = BoogieOnce(baseName, prog.Item1, prog.Item2, programId, out newstats, out newoc) && isVerified;

        if ((oc == PipelineOutcome.VerificationCompleted || oc == PipelineOutcome.Done) && newoc != PipelineOutcome.VerificationCompleted) {
          oc = newoc;
        }

        if (DafnyOptions.O.SeparateModuleOutput) {
          ExecutionEngine.printer.AdvisoryWriteLine("For module: {0}\n", prog.Item1);
          ExecutionEngine.printer.WriteTrailer(newstats);
        }

        statss.Add(prog.Item1, newstats);
      }

      return isVerified;
    }

    private static void WriteStatss(Dictionary<string, PipelineStatistics> statss) {
      var statSum = new PipelineStatistics();
      foreach (var stats in statss) {
        statSum.VerifiedCount += stats.Value.VerifiedCount;
        statSum.ErrorCount += stats.Value.ErrorCount;
        statSum.TimeoutCount += stats.Value.TimeoutCount;
        statSum.OutOfMemoryCount += stats.Value.OutOfMemoryCount;
        statSum.CachedErrorCount += stats.Value.CachedErrorCount;
        statSum.CachedInconclusiveCount += stats.Value.CachedInconclusiveCount;
        statSum.CachedOutOfMemoryCount += stats.Value.CachedOutOfMemoryCount;
        statSum.CachedTimeoutCount += stats.Value.CachedTimeoutCount;
        statSum.CachedVerifiedCount += stats.Value.CachedVerifiedCount;
        statSum.InconclusiveCount += stats.Value.InconclusiveCount;        
      }
      ExecutionEngine.printer.WriteTrailer(statSum);
    }


<<<<<<< HEAD
    public static void Compile(string fileName, ReadOnlyCollection<string> otherFileNames, Program dafnyProgram,
                               PipelineOutcome oc, Dictionary<string, PipelineStatistics> statss, bool verified)
=======
    public static bool Compile(string fileName, ReadOnlyCollection<string> otherFileNames, Program dafnyProgram,
                               PipelineOutcome oc, PipelineStatistics stats, bool verified)
>>>>>>> bab42e6d
    {
      var resultFileName = DafnyOptions.O.DafnyPrintCompiledFile ?? fileName;
      bool compiled = true;
      switch (oc)
      {
        case PipelineOutcome.VerificationCompleted:
          WriteStatss(statss);
          if ((DafnyOptions.O.Compile && verified && CommandLineOptions.Clo.ProcsToCheck == null) || DafnyOptions.O.ForceCompile)
            compiled = CompileDafnyProgram(dafnyProgram, resultFileName, otherFileNames);
          break;
        case PipelineOutcome.Done:
          WriteStatss(statss);
          if (DafnyOptions.O.ForceCompile)
            compiled = CompileDafnyProgram(dafnyProgram, resultFileName, otherFileNames);
          break;
        default:
          // error has already been reported to user
          break;
      }
      return compiled;
    }

    /// <summary>
    /// Resolve, type check, infer invariants for, and verify the given Boogie program.
    /// The intention is that this Boogie program has been produced by translation from something
    /// else.  Hence, any resolution errors and type checking errors are due to errors in
    /// the translation.
    /// The method prints errors for resolution and type checking errors, but still returns
    /// their error code.
    /// </summary>
    static PipelineOutcome BoogiePipelineWithRerun(Bpl.Program/*!*/ program, string/*!*/ bplFileName,
        out PipelineStatistics stats, string programId)
    {
      Contract.Requires(program != null);
      Contract.Requires(bplFileName != null);
      Contract.Ensures(0 <= Contract.ValueAtReturn(out stats).InconclusiveCount && 0 <= Contract.ValueAtReturn(out stats).TimeoutCount);

      stats = new PipelineStatistics();
      LinearTypeChecker ltc;
      CivlTypeChecker ctc;
      PipelineOutcome oc = ExecutionEngine.ResolveAndTypecheck(program, bplFileName, out ltc, out ctc);
      switch (oc) {
        case PipelineOutcome.Done:
          return oc;

        case PipelineOutcome.ResolutionError:
        case PipelineOutcome.TypeCheckingError:
          {
            ExecutionEngine.PrintBplFile(bplFileName, program, false, false, CommandLineOptions.Clo.PrettyPrint);
            Console.WriteLine();
            Console.WriteLine("*** Encountered internal translation error - re-running Boogie to get better debug information");
            Console.WriteLine();

            List<string/*!*/>/*!*/ fileNames = new List<string/*!*/>();
            fileNames.Add(bplFileName);
            Bpl.Program reparsedProgram = ExecutionEngine.ParseBoogieProgram(fileNames, true);
            if (reparsedProgram != null) {
              ExecutionEngine.ResolveAndTypecheck(reparsedProgram, bplFileName, out ltc, out ctc);
            }
          }
          return oc;

        case PipelineOutcome.ResolvedAndTypeChecked:
          ExecutionEngine.EliminateDeadVariables(program);
          ExecutionEngine.CollectModSets(program);
          ExecutionEngine.CoalesceBlocks(program);
          ExecutionEngine.Inline(program);
          return ExecutionEngine.InferAndVerify(program, stats, programId);

        default:
          Contract.Assert(false); throw new cce.UnreachableException();  // unexpected outcome
      }
    }


    #region Output
    
    class DafnyConsolePrinter : ConsolePrinter
    {
      public override void ReportBplError(IToken tok, string message, bool error, TextWriter tw, string category = null)
      {
        // Dafny has 0-indexed columns, but Boogie counts from 1
        var realigned_tok = new Token(tok.line, tok.col - 1);
        realigned_tok.kind = tok.kind;
        realigned_tok.pos = tok.pos;
        realigned_tok.val = tok.val;
        realigned_tok.filename = tok.filename;
        base.ReportBplError(realigned_tok, message, error, tw, category);

        if (tok is Dafny.NestedToken)
        {
          var nt = (Dafny.NestedToken)tok;
          ReportBplError(nt.Inner, "Related location", false, tw);
        }
      }
    }

    #endregion


    #region Compilation

    static string WriteDafnyProgramToFile(string dafnyProgramName, string csharpProgram, bool completeProgram, TextWriter outputWriter)
    {
      string targetFilename = Path.ChangeExtension(dafnyProgramName, "cs");
      using (TextWriter target = new StreamWriter(new FileStream(targetFilename, System.IO.FileMode.Create))) {
        target.Write(csharpProgram);
        string relativeTarget = Path.GetFileName(targetFilename);
        if (completeProgram) {
          outputWriter.WriteLine("Compiled program written to {0}", relativeTarget);
        }
        else {
          outputWriter.WriteLine("File {0} contains the partially compiled program", relativeTarget);
        }
      }
      return targetFilename;
    }

    public static bool CompileDafnyProgram(Dafny.Program dafnyProgram, string dafnyProgramName,
                                           ReadOnlyCollection<string> otherFileNames, TextWriter outputWriter = null)
    {
      Contract.Requires(dafnyProgram != null);

      if (outputWriter == null)
      {
        outputWriter = Console.Out;
      }

      // Compile the Dafny program into a string that contains the C# program
      StringWriter sw = new StringWriter();
      Dafny.Compiler compiler = new Dafny.Compiler();
      compiler.ErrorWriter = outputWriter;
      var hasMain = compiler.HasMain(dafnyProgram);
      compiler.Compile(dafnyProgram, sw);
      var csharpProgram = sw.ToString();
      bool completeProgram = compiler.ErrorCount == 0;

      // blurt out the code to a file, if requested, or if other files were specified for the C# command line.
      string targetFilename = null;
      if (DafnyOptions.O.SpillTargetCode || (otherFileNames.Count > 0))
      {
        targetFilename = WriteDafnyProgramToFile(dafnyProgramName, csharpProgram, completeProgram, outputWriter);
      }

      // compile the program into an assembly
      if (!completeProgram)
      {
        // don't compile
        return false;
      }
      else if (!CodeDomProvider.IsDefinedLanguage("CSharp"))
      {
        outputWriter.WriteLine("Error: cannot compile, because there is no provider configured for input language CSharp");
        return false;
      }
      else
      {
        var provider = CodeDomProvider.CreateProvider("CSharp", new Dictionary<string, string> { { "CompilerVersion", "v4.0" } });
        var cp = new System.CodeDom.Compiler.CompilerParameters();
        cp.GenerateExecutable = hasMain;
        if (DafnyOptions.O.RunAfterCompile) {
          cp.GenerateInMemory = true;
        } else if (hasMain) {
          cp.OutputAssembly = Path.ChangeExtension(dafnyProgramName, "exe");
          cp.GenerateInMemory = false;
        } else {
          cp.OutputAssembly = Path.ChangeExtension(dafnyProgramName, "dll");
          cp.GenerateInMemory = false;
        }
        cp.CompilerOptions = "/debug /nowarn:0164 /nowarn:0219";  // warning CS0164 complains about unreferenced labels, CS0219 is about unused variables
        cp.ReferencedAssemblies.Add("System.Numerics.dll");
        cp.ReferencedAssemblies.Add("System.Core.dll");
        cp.ReferencedAssemblies.Add("System.dll");

        var libPath = Path.GetDirectoryName(Assembly.GetExecutingAssembly().Location) + Path.DirectorySeparatorChar;
        cp.ReferencedAssemblies.Add(libPath + "DafnyRuntime.dll");

        var immutableDllFileName = "System.Collections.Immutable.dll";
        var immutableDllPath = libPath + immutableDllFileName;

        if (DafnyOptions.O.Optimize) {
          cp.CompilerOptions += " /optimize /define:DAFNY_USE_SYSTEM_COLLECTIONS_IMMUTABLE";
          cp.ReferencedAssemblies.Add(immutableDllPath);
          cp.ReferencedAssemblies.Add("System.Runtime.dll");
        }

        int numOtherSourceFiles = 0;
        if (otherFileNames.Count > 0) {
          foreach (var file in otherFileNames) {
            string extension = Path.GetExtension(file);
            if (extension != null) { extension = extension.ToLower(); }
            if (extension == ".cs") {
              numOtherSourceFiles++;
            }
            else if (extension == ".dll") {
              cp.ReferencedAssemblies.Add(file);
            }
          }
        }

        CompilerResults cr;
        if (numOtherSourceFiles > 0) {
          string[] sourceFiles = new string[numOtherSourceFiles + 1];
          sourceFiles[0] = targetFilename;
          int index = 1;
          foreach (var file in otherFileNames) {
            string extension = Path.GetExtension(file);
            if (extension != null) { extension = extension.ToLower(); }
            if (extension == ".cs") {
              sourceFiles[index++] = file;
            }
          }
          cr = provider.CompileAssemblyFromFile(cp, sourceFiles);
        }
        else {
          cr = provider.CompileAssemblyFromSource(cp, csharpProgram);
        }

        if (DafnyOptions.O.RunAfterCompile && !hasMain) {
          // do no more
          return cr.Errors.Count == 0 ? true : false;
        }

        var assemblyName = Path.GetFileName(cr.PathToAssembly);
        if (DafnyOptions.O.RunAfterCompile && cr.Errors.Count == 0) {
          outputWriter.WriteLine("Program compiled successfully");
          outputWriter.WriteLine("Running...");
          outputWriter.WriteLine();
          var entry = cr.CompiledAssembly.EntryPoint;
          try {
            object[] parameters = entry.GetParameters().Length == 0 ? new object[] { } : new object[] { new string[0] };
            entry.Invoke(null, parameters);
          } catch (System.Reflection.TargetInvocationException e) {
            outputWriter.WriteLine("Error: Execution resulted in exception: {0}", e.Message);
            outputWriter.WriteLine(e.InnerException.ToString());
          } catch (Exception e) {
            outputWriter.WriteLine("Error: Execution resulted in exception: {0}", e.Message);
            outputWriter.WriteLine(e.ToString());
          }
        } else if (cr.Errors.Count == 0) {
          outputWriter.WriteLine("Compiled assembly into {0}", assemblyName);
          if (DafnyOptions.O.Optimize) {
            var outputDir = Path.GetDirectoryName(dafnyProgramName);
            if (string.IsNullOrWhiteSpace(outputDir)) {
              outputDir = ".";
            }
            var destPath = outputDir + Path.DirectorySeparatorChar + immutableDllFileName;
            File.Copy(immutableDllPath, destPath, true);
            outputWriter.WriteLine("Copied /optimize dependency {0} to {1}", immutableDllFileName, outputDir);
          }
        } else {
          outputWriter.WriteLine("Errors compiling program into {0}", assemblyName);
          foreach (var ce in cr.Errors) {
            outputWriter.WriteLine(ce.ToString());
            outputWriter.WriteLine();
          }
          return false;
        }
        return true;
      }
    }

    #endregion

  }
}<|MERGE_RESOLUTION|>--- conflicted
+++ resolved
@@ -181,17 +181,10 @@
 
         Dictionary<string, PipelineStatistics> statss;
         PipelineOutcome oc;
-<<<<<<< HEAD
         string baseName = cce.NonNull(Path.GetFileName(dafnyFileNames[dafnyFileNames.Count - 1]));
         var verified = Boogie(baseName, boogiePrograms, programId, out statss, out oc);
-        Compile(dafnyFileNames[0], otherFileNames, dafnyProgram, oc, statss, verified);
-
-        exitValue = verified ? ExitValue.VERIFIED : ExitValue.NOT_VERIFIED;
-=======
-        var verified = Boogie(dafnyFileNames, boogieProgram, programId, out stats, out oc);
-        var compiled = Compile(dafnyFileNames[0], otherFileNames, dafnyProgram, oc, stats, verified);
-        exitValue = (verified && compiled) ? ExitValue.VERIFIED : (!verified ? ExitValue.NOT_VERIFIED : ExitValue.COMPILE_ERROR);
->>>>>>> bab42e6d
+        var compiled = Compile(dafnyFileNames[0], otherFileNames, dafnyProgram, oc, statss, verified);
+        exitValue = verified && compiled ? ExitValue.VERIFIED : !verified ? ExitValue.NOT_VERIFIED : ExitValue.COMPILE_ERROR;
       }
 
       if (err == null && dafnyProgram != null && DafnyOptions.O.PrintStats) {
@@ -300,13 +293,8 @@
     }
 
 
-<<<<<<< HEAD
-    public static void Compile(string fileName, ReadOnlyCollection<string> otherFileNames, Program dafnyProgram,
+    public static bool Compile(string fileName, ReadOnlyCollection<string> otherFileNames, Program dafnyProgram,
                                PipelineOutcome oc, Dictionary<string, PipelineStatistics> statss, bool verified)
-=======
-    public static bool Compile(string fileName, ReadOnlyCollection<string> otherFileNames, Program dafnyProgram,
-                               PipelineOutcome oc, PipelineStatistics stats, bool verified)
->>>>>>> bab42e6d
     {
       var resultFileName = DafnyOptions.O.DafnyPrintCompiledFile ?? fileName;
       bool compiled = true;
