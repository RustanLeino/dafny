using System;
using System.Collections.Generic;
using System.ComponentModel.Composition;
using System.Linq;
using Microsoft.VisualStudio.Text;
using Microsoft.VisualStudio.Text.Tagging;
using Microsoft.VisualStudio.Utilities;
using System.Diagnostics.Contracts;


namespace DafnyLanguage
{

  #region Provider

  [Export(typeof(ITaggerProvider))]
  [ContentType("dafny")]
  [TagType(typeof(DafnyTokenTag))]
  internal sealed class DafnyTokenTagProvider : ITaggerProvider
  {
    public ITagger<T> CreateTagger<T>(ITextBuffer buffer) where T : ITag {
      return new DafnyTokenTagger(buffer) as ITagger<T>;
    }
  }

  #endregion


  #region Tagger

  public enum DafnyTokenKind
  {
    Keyword, SpecificationClause, BuiltInType, Number, String, Char, Comment,
    VariableIdentifier, VariableIdentifierDefinition,
    AdditionalInformation, Attribute, RecognizedAttributeId
  }

  public class DafnyTokenTag : ITag
  {
    string FixedHoverText;
    private Microsoft.Dafny.IVariable Variable;
    public DafnyTokenKind Kind { get; private set; }
    public string HoverText
    {
      get
      {
        string text = FixedHoverText;
        if (Variable != null && Variable.HasBeenAssignedUniqueName)
        {
          bool wasUpdated;
          var value = DafnyClassifier.DafnyMenuPackage.TryToLookupValueInCurrentModel(Variable.UniqueName, out wasUpdated);
          if (value != null)
          {
            text = string.Format("{0} ({1}value = {2})", text == null ? "" : text, wasUpdated ? "new " : "", value);
          }
        }
        return text;
      }
    }

    public DafnyTokenTag(DafnyTokenKind kind) {
      this.Kind = kind;
    }

    public DafnyTokenTag(DafnyTokenKind kind, string fixedHoverText, Microsoft.Dafny.IVariable variable = null)
    {
      this.Kind = kind;
      this.FixedHoverText = fixedHoverText;
      this.Variable = variable;
    }
  }


  internal sealed class DafnyTokenTagger : ITagger<DafnyTokenTag>, IDisposable
  {
    internal sealed class ScanResult
    {
      internal ITextSnapshot _oldSnapshot; 
      internal ITextSnapshot _newSnapshot; 
      internal List<TokenRegion> _regions; // the regions computed for the _newSnapshot
      internal NormalizedSnapshotSpanCollection _difference; // the difference between _oldSnapshot and _newSnapshot

      internal ScanResult(ITextSnapshot oldSnapshot, ITextSnapshot newSnapshot, List<TokenRegion> regions, NormalizedSnapshotSpanCollection diffs) {
        _oldSnapshot = oldSnapshot;
        _newSnapshot = newSnapshot;
        _regions = regions;
        _difference = diffs;
      }
    }

    ITextBuffer _buffer;
    ITextSnapshot _snapshot;
    List<TokenRegion> _regions;
    static object bufferTokenTaggerKey = new object();
    bool _disposed;

    internal DafnyTokenTagger(ITextBuffer buffer) {
      _buffer = buffer;
      _snapshot = buffer.CurrentSnapshot;
      _regions = Scan(_snapshot);

      _buffer.Changed += new EventHandler<TextContentChangedEventArgs>(ReparseFile);
    }

    public void Dispose() {
      lock (this) {
        if (!_disposed) {
          _buffer.Changed -= ReparseFile;
          _buffer.Properties.RemoveProperty(bufferTokenTaggerKey);
          _buffer = null;
          _snapshot = null;
          _regions = null;
          _disposed = true;
        }
      }
      GC.SuppressFinalize(this);
    }

    public event EventHandler<SnapshotSpanEventArgs> TagsChanged;

    public IEnumerable<ITagSpan<DafnyTokenTag>> GetTags(NormalizedSnapshotSpanCollection spans) {
      if (spans.Count == 0)
        yield break;

      List<TokenRegion> currentRegions = _regions;
      ITextSnapshot currentSnapshot = _snapshot;

      // create a new SnapshotSpan for the entire region encompassed by the span collection
      SnapshotSpan entire = new SnapshotSpan(spans[0].Start, spans[spans.Count - 1].End).TranslateTo(currentSnapshot, SpanTrackingMode.EdgeExclusive);

      // return tags for any regions that fall within that span
      // BUGBUG: depending on how GetTags gets called (e.g., once for each line in the buffer), this may produce quadratic behavior
      foreach (var region in currentRegions) {
        if (entire.IntersectsWith(region.Span)) {
          yield return new TagSpan<DafnyTokenTag>(new SnapshotSpan(region.Start, region.End), new DafnyTokenTag(region.Kind));
        }
      }
    }

    /// <summary>
    /// Find all of the tag regions in the document (snapshot) and notify
    /// listeners of any that changed
    /// </summary>
    void ReparseFile(object sender, TextContentChangedEventArgs args) {
      ITextSnapshot snapshot = _buffer.CurrentSnapshot;
      if (snapshot == _snapshot)
        return;  // we've already computed the regions for this snapshot
      
      NormalizedSnapshotSpanCollection difference = new NormalizedSnapshotSpanCollection();
      ScanResult result;
      if (_buffer.Properties.TryGetProperty(bufferTokenTaggerKey, out result) &&
          (result._oldSnapshot == _snapshot) &&
          (result._newSnapshot == snapshot)) {
        difference = result._difference;
        // save the new baseline
        _regions = result._regions;
        _snapshot = snapshot;
      } else {
        List<TokenRegion>  regions = new List<TokenRegion>();
        List<SnapshotSpan> rescannedRegions = new List<SnapshotSpan>();

        // loop through the changes and check for changes in comments first. If 
        // the change is in a comments, we need to rescan starting from the 
        // beginning of the comments (which in multi-lined comments, it can
        // be a line that the changes are not on), otherwise, we can just rescan the lines
        // that the changes are on.
        bool done;
        SnapshotPoint start, end;
        for (int i = 0; i < args.Changes.Count; i++) {
          done = false;
          // get the span of the lines that the change is on.
          int cStart = args.Changes[i].NewSpan.Start;
          int cEnd = args.Changes[i].NewSpan.End;
          start = snapshot.GetLineFromPosition(cStart).Start;
          end = snapshot.GetLineFromPosition(cEnd).End;
          SnapshotSpan newSpan = new SnapshotSpan(start, end);
          foreach (TokenRegion r in _regions) {
            if (r.Kind == DafnyTokenKind.Comment) {
              // if the change is in the comments, we want to start scanning from the
              // the beginning of the comments instead.
              SnapshotSpan span = r.Span.TranslateTo(snapshot, SpanTrackingMode.EdgeExclusive);
              if (span.IntersectsWith(newSpan)) {
                start = span.Start.Position < newSpan.Start.Position ? span.Start : newSpan.Start;
                end = span.End.Position > newSpan.End.Position ? span.End : newSpan.End;
                end = Scan(snapshot.GetText(new SnapshotSpan(start, end)), start, regions, snapshot);
                // record the regions that we rescanned.
                rescannedRegions.Add(new SnapshotSpan(start, end));
                done = true;
                break;
              }
            }
          }
          if (!done) {
            // scan the lines that the change is on to generate the new regions.
            end = Scan(snapshot.GetText(new SnapshotSpan(start, end)), start, regions, snapshot);
            // record the span that we rescanned.
            rescannedRegions.Add(new SnapshotSpan(start, end));
          }
        }

        List<SnapshotSpan> oldSpans = new List<SnapshotSpan>();
        List<SnapshotSpan> newSpans = new List<SnapshotSpan>();
        // record the newly created spans.
        foreach (TokenRegion r in regions) {
          newSpans.Add(r.Span);
        }
        // loop through the old scan results and remove the ones that 
        // are in the regions that are rescanned.
        foreach (TokenRegion r in _regions) {
          SnapshotSpan origSpan = r.Span.TranslateTo(snapshot, SpanTrackingMode.EdgeExclusive);
          bool obsolete = false;
          foreach (SnapshotSpan span in rescannedRegions) {
            if (origSpan.IntersectsWith(span)) {
              oldSpans.Add(span);
              obsolete = true;
              break;
            }
          }
          if (!obsolete) {
            TokenRegion region = new TokenRegion(origSpan.Start, origSpan.End, r.Kind);
            regions.Add(region);
          }
        }
        
        NormalizedSnapshotSpanCollection oldSpanCollection = new NormalizedSnapshotSpanCollection(oldSpans);
        NormalizedSnapshotSpanCollection newSpanCollection = new NormalizedSnapshotSpanCollection(newSpans);
        difference = SymmetricDifference(oldSpanCollection, newSpanCollection);

        // save the scan result
        _buffer.Properties[bufferTokenTaggerKey] = new ScanResult(_snapshot, snapshot, regions, difference);
        // save the new baseline
        _snapshot = snapshot;
        _regions = regions;
      }

      var chng = TagsChanged;
      if (chng != null) {
        foreach (var span in difference) {
          chng(this, new SnapshotSpanEventArgs(span));
        }
      }
    }

    static NormalizedSnapshotSpanCollection SymmetricDifference(NormalizedSnapshotSpanCollection first, NormalizedSnapshotSpanCollection second) {
      return NormalizedSnapshotSpanCollection.Union(
          NormalizedSnapshotSpanCollection.Difference(first, second),
          NormalizedSnapshotSpanCollection.Difference(second, first));
    }

    private static SnapshotPoint Scan(string txt, SnapshotPoint start, List<TokenRegion> newRegions, ITextSnapshot newSnapshot) {
      int longCommentDepth = 0;
      SnapshotPoint commentStart = new SnapshotPoint();
      SnapshotPoint commentEndAsWeKnowIt = new SnapshotPoint();  // used only when longCommentDepth != 0
      int N = txt.Length;
      bool done = false;
      while (!done) {
        N = txt.Length;  // length of the current buffer
        int cur = 0;  // offset into the current buffer
        if (longCommentDepth != 0) {
          ScanForEndOfComment(txt, ref longCommentDepth, ref cur);
          if (longCommentDepth == 0) {
            // we just finished parsing a long comment
            newRegions.Add(new TokenRegion(commentStart, new SnapshotPoint(newSnapshot, start + cur), DafnyTokenKind.Comment));
          } else {
            // we're still parsing the long comment
            Contract.Assert(cur == txt.Length);
            commentEndAsWeKnowIt = new SnapshotPoint(newSnapshot, start + cur);
            goto OUTER_CONTINUE;
          }
        }
        // repeatedly get the remaining tokens from this buffer
        int end;  // offset into the current buffer
        for (; ; cur = end) {
          // advance to the first character of a keyword or token
          DafnyTokenKind ty = DafnyTokenKind.Keyword;
          for (; ; cur++) {
            if (N <= cur) {
              // we've looked at everything in this buffer
              goto OUTER_CONTINUE;
            }
            char ch = txt[cur];
            if ('a' <= ch && ch <= 'z') break;
            if ('A' <= ch && ch <= 'Z') break;
            if ('0' <= ch && ch <= '9') { ty = DafnyTokenKind.Number; break; }
            if (ch == '_' || ch == '?' || ch == '\\') break;  // parts of identifiers
            if (ch == '\'') { ty = DafnyTokenKind.Char; break; }  // part character literal or identifier
            if (ch == '"') { ty = DafnyTokenKind.String; break; }
            if (ch == '/') { ty = DafnyTokenKind.Comment; break; }
          }

          // advance to the end of the token
          end = cur + 1;  // offset into the current buffer
          // first investigate if this is really a character literal
          if (ty == DafnyTokenKind.Char) {
            ty = DafnyTokenKind.Keyword;
            // we've seen a starting single-quote already
            if (cur + 3 <= N && txt[cur + 2] == '\'') {
              // Look for a simple character literal, like 'a'
              char cx = txt[cur + 1];
              if (cx != '\'' && cx != '\\' && cx != '\n' && cx != '\r') {
                if (cur + 3 == N) {
                  ty = DafnyTokenKind.Char;
                  end = cur + 3;
                } else {
                  // check if the next character is an identifier character, because then what we've seen was
                  // really just part of that identifier
                  cx = txt[cur + 3];
                  if ('a' <= cx && cx <= 'z') {
                  } else if ('A' <= cx && cx <= 'Z') {
                  } else if ('0' <= cx && cx <= '9') {
                  } else if (cx == '\'' || cx == '_' || cx == '?' || cx == '\\') {
                  } else {
                    ty = DafnyTokenKind.Char;
                    end = cur + 3;
                  }
                }
              }
            } else if (cur + 4 <= N && txt[cur + 1] == '\\' && txt[cur + 3] == '\'') {
              // Look for an escaped character literal, like '\n' (note, a \ cannot be part of an identifier)
              char cx = txt[cur + 2];
              if (cx == '\'' || cx == '\"' || cx == '\\' || cx == '0' || cx == 'n' || cx == 'r' || cx == 't') {
                ty = DafnyTokenKind.Char;
                end = cur + 4;
              }
            } else if (cur + 8 <= N && txt[cur + 1] == '\\' && txt[cur + 2] == 'u' && txt[cur + 7] == '\'') {
              // Look for a unicode character literal, like '\u40fE' (note, a \ cannot be part of an identifier)
              var numberOfHexDigits = 0;
              for (int i = 3; i < 7; i++) {
                char cx = txt[cur + i];
                if (('0' <= cx && cx <= '9') || ('a' <= cx && cx <= 'f') || ('A' <= cx && cx <= 'F')) {
                  numberOfHexDigits++;
                }
              }
              if (numberOfHexDigits == 4) {
                ty = DafnyTokenKind.Char;
                end = cur + 8;
              }
            }
          }

          if (ty == DafnyTokenKind.Number) {
            // scan the rest of this number
            for (; end < N; end++) {
              char ch = txt[end];
              if ('0' <= ch && ch <= '9') {
              } else break;
            }
          } else if (ty == DafnyTokenKind.Char) {
            // we already did the work above
          } else if (ty == DafnyTokenKind.String) {
            // scan the rest of this string, but not past the end-of-buffer
            for (; end < N; end++) {
              char ch = txt[end];
              if (ch == '"') {
                end++; break;
              } else if (ch == '\\') {
                // escape sequence
                end++;
                if (end == N) { break; }
                ch = txt[end];
                if (ch == 'u') {
                  end += 4;
                  if (N <= end) { end = N; break; }
                }
              }
            }
          } else if (ty == DafnyTokenKind.Comment) {
            if (end == N) continue;  // this was not the start of a comment; it was just a single "/" and we don't care to color it
            char ch = txt[end];
            if (ch == '/') {
              // a short comment, to the end of the line.
              end = newSnapshot.GetLineFromPosition(start + end).End.Position - start;
            } else if (ch == '*') {
              // a long comment; find the matching "*/"
              end++;
              commentStart = new SnapshotPoint(newSnapshot, start + cur);
              Contract.Assert(longCommentDepth == 0);
              longCommentDepth = 1;
              ScanForEndOfComment(txt, ref longCommentDepth, ref end);
              if (longCommentDepth == 0) {
                // we finished scanning a long comment, and "end" is set to right after it
                newRegions.Add(new TokenRegion(commentStart, new SnapshotPoint(newSnapshot, start + end), DafnyTokenKind.Comment));
              } else {
                commentEndAsWeKnowIt = new SnapshotPoint(newSnapshot, start + end);
              }
              continue;
            } else {
              // not a comment; it was just a single "/" and we don't care to color it
              continue;
            }
          } else {
            int trailingDigits = 0;
            for (; end < N; end++) {
              char ch = txt[end];
              if ('a' <= ch && ch <= 'z') {
                trailingDigits = 0;
              } else if ('A' <= ch && ch <= 'Z') {
                trailingDigits = 0;
              } else if ('0' <= ch && ch <= '9') {
                trailingDigits++;
              } else if (ch == '\'' || ch == '_' || ch == '?' || ch == '\\') {
                trailingDigits = 0;
              } else break;
            }
            // we have a keyword or an identifier
            string s = txt.Substring(cur, end - cur);
            if (0 < trailingDigits && s.Length == 5 + trailingDigits && s.StartsWith("array") && s[5] != '0' && (trailingDigits != 1 || s[5] != '1')) {
              // this is a keyword for a built-in type (array2, array3, ...)
              ty = DafnyTokenKind.BuiltInType;
            } else if (0 < trailingDigits && s.Length == 2 + trailingDigits && s.StartsWith("bv") && (s[2] != '0' || trailingDigits == 1)) {
              // this is a keyword for a built-in type (bv0, bv1, ...)
              ty = DafnyTokenKind.BuiltInType;
            } else {
              switch (s) {
                #region keywords
                case "abstract":
                case "allocated":
                case "as":
                case "assert":
                case "assume":
                case "break":
                case "by":
                case "calc":
                case "case":
                case "class":
                case "const":
                case "trait":
                case "extends":
                case "codatatype":
                case "colemma":
                case "constructor":
                case "copredicate":
                case "datatype":
                case "else":
                case "exists":
                case "export":
                case "false":
                case "forall":
                case "fresh":
                case "function":
                case "ghost":
                case "if":
                case "import":
                case "in":
                case "include":
                case "inductive":
                case "iterator":
                case "label":
                case "lemma":
                case "match":
                case "method":
                case "modify":
                case "module":
                case "new":
                case "newtype":
                case "null":
                case "old":
                case "opened":
                case "predicate":
                case "print":
                case "protected":
                case "refines":
                case "return":
                case "returns":
                case "static":
                case "then":
                case "this":
                case "true":
                case "twostate":
                case "type":
                case "unchanged":
                case "var":
                case "where":
                case "while":
                case "yield":
                case "yields":
                #endregion
                  break;
                #region keywords in specification clauses
                case "decreases":
                case "ensures":
                case "invariant":
                case "modifies":
                case "provides":
                case "reads":
                case "requires":
                case "reveals":
                case "witness":
                  // "yields" plays a dual role
                #endregion
                  ty = DafnyTokenKind.SpecificationClause;
                  break;
                #region keywords for built-in types
                case "array":
                case "bool":
                case "char":
                case "imap":
                case "int":
                case "iset":
                case "map":
                case "multiset":
                case "nat":
                case "object":
<<<<<<< HEAD
                case "object?":
=======
                case "ORDINAL":
>>>>>>> 1f1ab5f2
                case "real":
                case "seq":
                case "set":
                case "string":
                #endregion
                  ty = DafnyTokenKind.BuiltInType;
                  break;
                default:
                  continue;  // it was an identifier, so we don't color it
              }
            }
          }
          newRegions.Add(new TokenRegion(new SnapshotPoint(newSnapshot, start + cur), new SnapshotPoint(newSnapshot, start + end), ty));
        }
      OUTER_CONTINUE:
        done = true;
        if (longCommentDepth != 0) {
          // we need to look into the next line
          ITextSnapshotLine currLine = newSnapshot.GetLineFromPosition(start + N);
          if ((currLine.LineNumber + 1) < newSnapshot.LineCount) {
            ITextSnapshotLine nextLine = newSnapshot.GetLineFromLineNumber(currLine.LineNumber + 1);
            txt = nextLine.GetText();
            start = nextLine.Start;
            // we are done scanning the current buffer, but not the whole file yet.
            // we need to continue to find the enclosing "*/", or until the end of the file.
            done = false;
          } else {
            // This was a malformed comment, running to the end of the buffer.  Above, we let "commentEndAsWeKnowIt" be the end of the
            // last line, so we can use it here.
            newRegions.Add(new TokenRegion(commentStart, commentEndAsWeKnowIt, DafnyTokenKind.Comment));
          }
        }
      }
      return new SnapshotPoint(newSnapshot, start + N);
    }

    private List<TokenRegion> Scan(ITextSnapshot newSnapshot) {      
      List<TokenRegion> newRegions; 
      ScanResult result;
      if (_buffer.Properties.TryGetProperty(bufferTokenTaggerKey, out result) &&         
        result._newSnapshot == newSnapshot) {
        newRegions = result._regions;
      } else {
        newRegions = new List<TokenRegion>();
        int nextLineNumber = -1;
        foreach (ITextSnapshotLine line in newSnapshot.Lines) {
          if (line.LineNumber <= nextLineNumber) {
            // the line is already processed.
            continue;
          }
          string txt = line.GetText();  // the current line (without linebreak characters)
          SnapshotPoint end = Scan(txt, line.Start, newRegions, newSnapshot);
          nextLineNumber = newSnapshot.GetLineFromPosition(end).LineNumber;
        }
        _buffer.Properties[bufferTokenTaggerKey] = new ScanResult(null, newSnapshot, newRegions, null);
      }
      return newRegions;
    }

    
    /// <summary>
    /// Scans "txt" beginning with depth "depth", which is assumed to be non-0.  Any occurrences of "/*" or "*/"
    /// increment or decrement "depth".  If "depth" ever reaches 0, then "end" returns as the number of characters
    /// consumed from "txt" (including the last "*/").  If "depth" is still non-0 when the entire "txt" has
    /// been consumed, then "end" returns as the length of "txt".  (Note, "end" may return as the length of "txt"
    /// if "depth" is still non-0 or if "depth" became 0 from reading the last characters of "txt".)
    /// </summary>
    private static void ScanForEndOfComment(string txt, ref int depth, ref int end) {
      Contract.Requires(depth > 0);

      int Nminus1 = txt.Length - 1;  // no reason ever to look at the last character of the line, unless the second-to-last character is '*' or '/'
      for (; end < Nminus1; ) {
        char ch = txt[end];
        if (ch == '*' && txt[end + 1] == '/') {
          end += 2;
          depth--;
          if (depth == 0) { return; }
        } else if (ch == '/' && txt[end + 1] == '*') {
          end += 2;
          depth++;
        } else {
          end++;
        }
      }
      end = txt.Length;  // we didn't look at the last character, but we still consumed all the output
    }
  }

  internal class TokenRegion
  {
    public SnapshotPoint Start { get; private set; }
    public SnapshotPoint End { get; private set; }
    public SnapshotSpan Span {
      get { return new SnapshotSpan(Start, End); }
    }
    public DafnyTokenKind Kind { get; private set; }

    public TokenRegion(SnapshotPoint start, SnapshotPoint end, DafnyTokenKind kind) {
      Start = start;
      End = end;
      Kind = kind;
    }
  }

  #endregion

}<|MERGE_RESOLUTION|>--- conflicted
+++ resolved
@@ -501,11 +501,8 @@
                 case "multiset":
                 case "nat":
                 case "object":
-<<<<<<< HEAD
                 case "object?":
-=======
                 case "ORDINAL":
->>>>>>> 1f1ab5f2
                 case "real":
                 case "seq":
                 case "set":
