--- conflicted
+++ resolved
@@ -327,12 +327,8 @@
         return "Character"; 
       } else if (xType is IntType || xType is BigOrdinalType) { 
         return "BigInteger"; 
-      } else if (xType is RealType) { 
-<<<<<<< HEAD
-        return "BigDecimal";
-=======
+      } else if (xType is RealType) {
         return "BigRational";
->>>>>>> 99f34e98
       } else if (xType is BitvectorType) { 
         var t = (BitvectorType)xType; 
         return t.NativeType != null ? GetNativeTypeName(t.NativeType) : "BigInteger"; 
@@ -1249,11 +1245,7 @@
     protected override void EmitPrintStmt(TargetWriter wr, Expression arg) {
       wr.Write("System.out.print(");
       TrExpr(arg, wr, false);
-<<<<<<< HEAD
-      if (arg is StringLiteralExpr || TypeName(arg.Type, wr, null) == DafnySeqClass + "<Character>"){
-=======
       if (arg.Type.AsCollectionType != null && arg.Type.AsCollectionType.AsSeqType.Arg is CharType){
->>>>>>> 99f34e98
         wr.Write(".verbatimString()");
       }
       wr.WriteLine(");");
@@ -1975,11 +1967,7 @@
         return "BigRational.ZERO";
       } else if (xType is BitvectorType) {
         var t = (BitvectorType)xType;
-<<<<<<< HEAD
-        return t.NativeType != null ? "0" : "new BigInteger(\"0\")";
-=======
         return t.NativeType != null ? $"new {GetNativeTypeName(t.NativeType)}(0)" : "BigInteger.ZERO";
->>>>>>> 99f34e98
       } else if (xType is CollectionType) {
         return "new " + TypeName(xType, wr, tok) + "()";
       }
@@ -2437,14 +2425,8 @@
       return w;
     }
     
-<<<<<<< HEAD
     protected override BlockTargetWriter CreateForLoop(string indexVar, string bound, TargetWriter wr) {
       return wr.NewNamedBlock($"for (BigInteger {indexVar} = new BigInteger(\"0\"); {indexVar}.compareTo(BigInteger.valueOf({bound})) < 0; {indexVar} = {indexVar}.add(new BigInteger(\"1\")))");
-=======
-    protected override void EmitExprAsInt(Expression expr, bool inLetExprBody, TargetWriter wr){
-      TrParenExpr(expr, wr, inLetExprBody);
-      wr.Write(".intValue()");
->>>>>>> 99f34e98
     }
 
     protected override string GetHelperModuleName() => "DafnyClasses.Helpers";
@@ -2465,10 +2447,8 @@
     }
     
     protected override void EmitExprAsInt(Expression expr, bool inLetExprBody, TargetWriter wr){
-      wr.Write("(");
-      wr.Write("({0})", TypeName(expr.Type.NormalizeExpand(), wr, Bpl.Token.NoToken));
       TrParenExpr(expr, wr, inLetExprBody);
-      wr.Write(").intValue()");
+      wr.Write(".intValue()");
     }
     
     protected override void EmitTupleSelect(string prefix, int i, TargetWriter wr) {
