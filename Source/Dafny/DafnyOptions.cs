// Copyright by the contributors to the Dafny Project
// SPDX-License-Identifier: MIT

using System;
using System.Collections.Generic;
using System.Collections.ObjectModel;
using System.Linq;
using System.Diagnostics.Contracts;
using System.IO;
using System.Text.RegularExpressions;
using JetBrains.Annotations;
using Microsoft.Dafny.Compilers;
using Microsoft.Dafny.Plugins;
using Bpl = Microsoft.Boogie;

namespace Microsoft.Dafny {
  public class DafnyOptions : Bpl.CommandLineOptions {

    public static DafnyOptions Create(params string[] arguments) {
      var result = new DafnyOptions();
      result.Parse(arguments);
      return result;
    }

    public DafnyOptions()
      : base("Dafny", "Dafny program verifier", new DafnyConsolePrinter()) {
      Prune = true;
      NormalizeNames = true;
      EmitDebugInformation = false;
      Compiler = new CsharpCompiler();
    }

    public override string VersionNumber {
      get {
        return System.Diagnostics.FileVersionInfo
          .GetVersionInfo(System.Reflection.Assembly.GetExecutingAssembly().Location).FileVersion;
      }
    }

    public override string Version {
      get { return ToolName + VersionSuffix; }
    }

    public override string VersionSuffix {
      get { return " " + VersionNumber; }
    }

    private static DafnyOptions clo;

    public static DafnyOptions O {
      get { return clo; }
    }

    public static void Install(DafnyOptions options) {
      Contract.Requires(options != null);
      clo = options;
    }

    public bool UnicodeOutput = false;
    public bool DisallowSoundnessCheating = false;
    public int Induction = 4;
    public int InductionHeuristic = 6;
    public bool TypeInferenceDebug = false;
    public bool NewTypeInferenceDebug = false;
    public bool MatchCompilerDebug = false;
    public string DafnyPrelude = null;
    public string DafnyPrintFile = null;

    public enum PrintModes {
      Everything,
      DllEmbed,
      NoIncludes,
      NoGhost
    }

    public PrintModes PrintMode = PrintModes.Everything; // Default to printing everything
    public bool DafnyVerify = true;
    public string DafnyPrintResolvedFile = null;
    public List<string> DafnyPrintExportedViews = new List<string>();
    public bool Compile = true;

    public Compiler Compiler;
    public bool CompileVerbose = true;
    public bool EnforcePrintEffects = false;
    public string DafnyPrintCompiledFile = null;
    public string CoverageLegendFile = null;
    public string MainMethod = null;
    public bool ForceCompile = false;
    public bool RunAfterCompile = false;
    public int SpillTargetCode = 0; // [0..4]
    public bool DisallowIncludes = false;
    public bool DisallowExterns = false;
    public bool DisableNLarith = false;
    public int ArithMode = 1; // [0..10]
    public string AutoReqPrintFile = null;
    public bool ignoreAutoReq = false;
    public bool AllowGlobals = false;
    public bool CountVerificationErrors = true;
    public bool Optimize = false;
    public bool AutoTriggers = true;
    public bool RewriteFocalPredicates = true;
    public bool PrintTooltips = false;
    public bool PrintStats = false;
    public bool PrintFunctionCallGraph = false;
    public bool WarnShadowing = false;
    public int DefiniteAssignmentLevel = 1; // [0..4]
    public FunctionSyntaxOptions FunctionSyntax = FunctionSyntaxOptions.Version3;

    public enum FunctionSyntaxOptions {
      Version3,
      Migration3To4,
      ExperimentalTreatUnspecifiedAsGhost,
      ExperimentalTreatUnspecifiedAsCompiled,
      ExperimentalPredicateAlwaysGhost,
      Version4,
    }

    public bool ForbidNondeterminism {
      get { return DefiniteAssignmentLevel == 3; }
    }

    public int DeprecationNoise = 1;
    public bool VerifyAllModules = false;
    public bool SeparateModuleOutput = false;

    public enum IncludesModes {
      None,
      Immediate,
      Transitive
    }

    public IncludesModes PrintIncludesMode = IncludesModes.None;
    public int OptimizeResolution = 2;
    public bool UseRuntimeLib = false;
    public bool DisableScopes = false;
    public int Allocated = 3;
    public bool UseStdin = false;
    public bool ShowSnippets = false;
    public bool WarningsAsErrors = false;
    [CanBeNull] private TestGenerationOptions testGenOptions = null;
    public bool ExtractCounterexample = false;
    public List<string> VerificationLoggerConfigs = new();
    // Working around the fact that xmlFilename is private
    public string BoogieXmlFilename = null;

    public static readonly ReadOnlyCollection<Plugin> DefaultPlugins = new(new[] { Compilers.SinglePassCompiler.Plugin });
    public List<Plugin> Plugins = new(DefaultPlugins);

    public virtual TestGenerationOptions TestGenOptions =>
      testGenOptions ??= new TestGenerationOptions();

    protected override bool ParseOption(string name, Bpl.CommandLineParseState ps) {
      var args = ps.args; // convenient synonym
      switch (name) {
        case "dprelude":
          if (ps.ConfirmArgumentCount(1)) {
            DafnyPrelude = args[ps.i];
          }

          return true;

        case "dprint":
          if (ps.ConfirmArgumentCount(1)) {
            DafnyPrintFile = args[ps.i];
          }

          return true;

        case "printMode":
          if (ps.ConfirmArgumentCount(1)) {
            if (args[ps.i].Equals("Everything")) {
              PrintMode = PrintModes.Everything;
            } else if (args[ps.i].Equals("NoIncludes")) {
              PrintMode = PrintModes.NoIncludes;
            } else if (args[ps.i].Equals("NoGhost")) {
              PrintMode = PrintModes.NoGhost;
            } else if (args[ps.i].Equals("DllEmbed")) {
              PrintMode = PrintModes.DllEmbed;
            } else {
              InvalidArgumentError(name, ps);
            }
          }

          return true;

        case "rprint":
          if (ps.ConfirmArgumentCount(1)) {
            DafnyPrintResolvedFile = args[ps.i];
          }

          return true;
        case "view":
          if (ps.ConfirmArgumentCount(1)) {
            DafnyPrintExportedViews = args[ps.i].Split(',').ToList();
          }

          return true;

        case "compile": {
            int compile = 0;
            if (ps.GetIntArgument(ref compile, 5)) {
              // convert option to two booleans
              Compile = compile != 0;
              ForceCompile = compile == 2 || compile == 4;
              RunAfterCompile = compile == 3 || compile == 4;
            }

            return true;
          }

        case "compileTarget":
          if (ps.ConfirmArgumentCount(1)) {
            var compileTarget = args[ps.i];
            var compilers = Plugins.SelectMany(p => p.GetCompilers()).ToList();
            Compiler = compilers.LastOrDefault(c => c.TargetId == compileTarget);
            if (Compiler == null) {
              var known = String.Join(", ", compilers.Select(c => $"'{c.TargetId}' ({c.TargetLanguage})"));
              ps.Error($"No compiler found for compileTarget \"{compileTarget}\"; expecting one of {known}");
            }
          }

          return true;

        case "compileVerbose": {
            int verbosity = 0;
            if (ps.GetIntArgument(ref verbosity, 2)) {
              CompileVerbose = verbosity == 1;
            }

            return true;
          }

        case "Plugin":
        case "plugin": {
            if (ps.ConfirmArgumentCount(1)) {
              var pluginAndArgument = args[ps.i];
              if (pluginAndArgument.Length > 0) {
                var pluginArray = pluginAndArgument.Split(',');
                var pluginPath = pluginArray[0];
                var arguments = Array.Empty<string>();
                if (pluginArray.Length >= 2) {
                  // There are no commas in paths, but there can be in arguments
                  var argumentsString = string.Join(',', pluginArray.Skip(1));
                  // Parse arguments, accepting and remove double quotes that isolate long arguments
                  arguments = ParsePluginArguments(argumentsString);
                }
                Plugins.Add(AssemblyPlugin.Load(pluginPath, arguments));
              }
            }

            return true;
          }

        case "trackPrintEffects": {
            int printEffects = 0;
            if (ps.GetIntArgument(ref printEffects, 2)) {
              EnforcePrintEffects = printEffects == 1;
            }
            return true;
          }

        case "Main":
        case "main": {
            if (ps.ConfirmArgumentCount(1)) {
              MainMethod = args[ps.i];
            }

            return true;
          }

        case "dafnyVerify": {
            int verify = 0;
            if (ps.GetIntArgument(ref verify, 2)) {
              DafnyVerify = verify != 0; // convert to boolean
            }

            return true;
          }

        case "spillTargetCode": {
            int spill = 0;
            if (ps.GetIntArgument(ref spill, 4)) {
              SpillTargetCode = spill;
            }

            return true;
          }
        case "out": {
            if (ps.ConfirmArgumentCount(1)) {
              DafnyPrintCompiledFile = args[ps.i];
            }

            return true;
          }

        case "coverage": {
            if (ps.ConfirmArgumentCount(1)) {
              CoverageLegendFile = args[ps.i];
            }

            return true;
          }

        case "noCheating": {
            int cheat = 0; // 0 is default, allows cheating
            if (ps.GetIntArgument(ref cheat, 2)) {
              DisallowSoundnessCheating = cheat == 1;
            }

            return true;
          }

        case "pmtrace":
          MatchCompilerDebug = true;
          return true;

        case "titrace":
          TypeInferenceDebug = true;
          return true;

        case "ntitrace":
          NewTypeInferenceDebug = true;
          return true;

        case "induction":
          ps.GetIntArgument(ref Induction, 5);
          return true;

        case "inductionHeuristic":
          ps.GetIntArgument(ref InductionHeuristic, 7);
          return true;

        case "noIncludes":
          DisallowIncludes = true;
          return true;

        case "noExterns":
          DisallowExterns = true;
          return true;

        case "noNLarith":
          DisableNLarith = true;
          return true;

        case "arith": {
            int a = 0;
            if (ps.GetIntArgument(ref a, 11)) {
              ArithMode = a;
            }

            return true;
          }

        case "mimicVerificationOf":
          if (ps.ConfirmArgumentCount(1)) {
            if (args[ps.i] == "3.3") {
              Prune = false;
              NormalizeNames = false;
              EmitDebugInformation = true;
              NormalizeDeclarationOrder = false;
            } else {
              ps.Error("Mimic verification is not supported for Dafny version {0}", ps.args[ps.i]);
            }
          }
          return true;

        case "autoReqPrint":
          if (ps.ConfirmArgumentCount(1)) {
            AutoReqPrintFile = args[ps.i];
          }

          return true;

        case "noAutoReq":
          ignoreAutoReq = true;
          return true;

        case "allowGlobals":
          AllowGlobals = true;
          return true;

        case "stats":
          PrintStats = true;
          return true;

        case "funcCallGraph":
          PrintFunctionCallGraph = true;
          return true;

        case "warnShadowing":
          WarnShadowing = true;
          return true;

        case "verifyAllModules":
          VerifyAllModules = true;
          return true;

        case "separateModuleOutput":
          SeparateModuleOutput = true;
          return true;

        case "deprecation": {
            int d = 1;
            if (ps.GetIntArgument(ref d, 3)) {
              DeprecationNoise = d;
            }

            return true;
          }

        case "functionSyntax":
          if (ps.ConfirmArgumentCount(1)) {
            if (args[ps.i] == "3") {
              FunctionSyntax = FunctionSyntaxOptions.Version3;
            } else if (args[ps.i] == "4") {
              FunctionSyntax = FunctionSyntaxOptions.Version4;
            } else if (args[ps.i] == "migration3to4") {
              FunctionSyntax = FunctionSyntaxOptions.Migration3To4;
            } else if (args[ps.i] == "experimentalDefaultGhost") {
              FunctionSyntax = FunctionSyntaxOptions.ExperimentalTreatUnspecifiedAsGhost;
            } else if (args[ps.i] == "experimentalDefaultCompiled") {
              FunctionSyntax = FunctionSyntaxOptions.ExperimentalTreatUnspecifiedAsCompiled;
            } else if (args[ps.i] == "experimentalPredicateAlwaysGhost") {
              FunctionSyntax = FunctionSyntaxOptions.ExperimentalPredicateAlwaysGhost;
            } else {
              InvalidArgumentError(name, ps);
            }
          }
          return true;

        case "countVerificationErrors": {
            int countErrors = 1; // defaults to reporting verification errors
            if (ps.GetIntArgument(ref countErrors, 2)) {
              CountVerificationErrors = countErrors == 1;
            }

            return true;
          }

        case "printTooltips":
          PrintTooltips = true;
          return true;

        case "autoTriggers": {
            int autoTriggers = 0;
            if (ps.GetIntArgument(ref autoTriggers, 2)) {
              AutoTriggers = autoTriggers == 1;
            }

            return true;
          }

        case "rewriteFocalPredicates": {
            int rewriteFocalPredicates = 0;
            if (ps.GetIntArgument(ref rewriteFocalPredicates, 2)) {
              RewriteFocalPredicates = rewriteFocalPredicates == 1;
            }

            return true;
          }

        case "optimize": {
            Optimize = true;
            return true;
          }

        case "allocated": {
            ps.GetIntArgument(ref Allocated, 5);
            return true;
          }

        case "optimizeResolution": {
            int d = 2;
            if (ps.GetIntArgument(ref d, 3)) {
              OptimizeResolution = d;
            }

            return true;
          }

        case "definiteAssignment": {
            int da = 0;
            if (ps.GetIntArgument(ref da, 4)) {
              DefiniteAssignmentLevel = da;
            }

            return true;
          }

        case "useRuntimeLib": {
            UseRuntimeLib = true;
            return true;
          }

        case "disableScopes": {
            DisableScopes = true;
            return true;
          }

        case "printIncludes":
          if (ps.ConfirmArgumentCount(1)) {
            if (args[ps.i].Equals("None")) {
              PrintIncludesMode = IncludesModes.None;
            } else if (args[ps.i].Equals("Immediate")) {
              PrintIncludesMode = IncludesModes.Immediate;
            } else if (args[ps.i].Equals("Transitive")) {
              PrintIncludesMode = IncludesModes.Transitive;
            } else {
              InvalidArgumentError(name, ps);
            }

            if (PrintIncludesMode == IncludesModes.Immediate || PrintIncludesMode == IncludesModes.Transitive) {
              Compile = false;
              DafnyVerify = false;
            }
          }

          return true;

        case "stdin": {
            UseStdin = true;
            return true;
          }

        case "showSnippets": {
            if (ps.ConfirmArgumentCount(1)) {
              if (args[ps.i].Equals("0")) {
                ShowSnippets = false;
              } else if (args[ps.i].Equals("1")) {
                ShowSnippets = true;
              } else {
                InvalidArgumentError(name, ps);
              }
            }

            return true;
          }

        case "warningsAsErrors":
          WarningsAsErrors = true;
          return true;

        case "extractCounterexample":
          ExtractCounterexample = true;
          return true;

        case "verificationLogger":
          if (ps.ConfirmArgumentCount(1)) {
            if (args[ps.i].StartsWith("trx") || args[ps.i].StartsWith("csv") || args[ps.i].StartsWith("text")) {
              VerificationLoggerConfigs.Add(args[ps.i]);
            } else {
              InvalidArgumentError(name, ps);
            }
          }
          return true;

      }

      // Unless this is an option for test generation, defer to superclass
      return TestGenOptions.ParseOption(name, ps) || base.ParseOption(name, ps);
    }

    private static string[] ParsePluginArguments(string argumentsString) {
      var splitter = new Regex(@"""(?<escapedArgument>(?:[^""\\]|\\\\|\\"")*)""|(?<rawArgument>[^ ]+)");
      var escapedChars = new Regex(@"(?<escapedDoubleQuote>\\"")|\\\\");
      return splitter.Matches(argumentsString).Select(
        matchResult =>
          matchResult.Groups["escapedArgument"].Success
          ? escapedChars.Replace(matchResult.Groups["escapedArgument"].Value,
            matchResult2 => matchResult2.Groups["escapedDoubleQuote"].Success ? "\"" : "\\")
          : matchResult.Groups["rawArgument"].Value
      ).ToArray();
    }

    protected void InvalidArgumentError(string name, Bpl.CommandLineParseState ps) {
      ps.Error("Invalid argument \"{0}\" to option {1}", ps.args[ps.i], name);
    }

    public override void ApplyDefaultOptions() {
      base.ApplyDefaultOptions();

      if (VerificationLoggerConfigs.Any()) {
        if (XmlSink != null) {
          throw new Exception("The /verificationLogger and /xml options cannot be used at the same time.");
        }

        BoogieXmlFilename = Path.GetTempFileName();
        XmlSink = new Bpl.XmlSink(this, BoogieXmlFilename);
      }

      Compiler ??= new CsharpCompiler();

      // expand macros in filenames, now that LogPrefix is fully determined
      ExpandFilename(DafnyPrelude, x => DafnyPrelude = x, LogPrefix, FileTimestamp);
      ExpandFilename(DafnyPrintFile, x => DafnyPrintFile = x, LogPrefix, FileTimestamp);

      SetZ3ExecutablePath();
      SetZ3Options();

      // Ask Boogie to perform abstract interpretation
      UseAbstractInterpretation = true;
      Ai.J_Intervals = true;
    }

    public override string AttributeHelp =>
      @"Dafny: The documentation about attributes is best viewed here:
      https://dafny-lang.github.io/dafny/DafnyRef/DafnyRef#sec-attributes
      
     The following attributes are supported by this version.
    {:extern}
    {:extern <s1:string>}
    {:extern <s1:string>, <s2:string>}
      NOTE: :extern is target-language dependent.
      The extern modifier is used
        * to alter the CompileName of entities such as modules, classes, methods, etc.,
        * to alter the ReferenceName of the entities,
        * to decide how to define external opaque types,
        * to decide whether to emit target code or not, and
        * to decide whether a declaration is allowed not to have a body.
      The CompileName is the name for the entity when translating to one of the target languages.
      The ReferenceName is the name used to refer to the entity in the target language.
      A common use case of :extern is to avoid name clashes with existing library functions.

      :extern takes 0, 1, or 2 (possibly empty) string arguments:
        - 0: Dafny will use the Dafny name as the CompileName and not affect the ReferenceName
        - 1: Dafny will use s1 as the CompileName, and replaces the last portion of the ReferenceName by s1.
             When used on an opaque type, s1 is used as a hint as to how to declare that type when compiling.
        - 2: Dafny will use s2 as the CompileName.
             Dafny will use a combination of s1 and s2 such as for example s1.s2 as the ReferenceName
             It may also be the case that one of the arguments is simply ignored.
      Dafny does not perform sanity checks on the arguments---it is the user's responsibility not to generate
      malformed target code.

    {:handle}
      TODO

    {:dllimport}
      TODO

    {:compile}
      TODO

    {:main}
      TODO

    {:axiom}
      Ordinarily, the compiler gives an error for every function or
      method without a body. If the function or method is ghost, then
      marking it with {:axiom} suppresses the error. The {:axiom}
      attribute says you're taking responsibility for the existence
      of a body for the function or method.

    {:abstemious}
      TODO

    {:print}
      This attributes declares that a method may have print effects,
      that is, it may use 'print' statements and may call other methods
      that have print effects. The attribute can be applied to compiled
      methods, constructors, and iterators, and it gives an error if
      applied to functions or ghost methods. An overriding method is
      allowed to use a {:print} attribute only if the overridden method
      does.
      Print effects are enforced only with /trackPrintEffects:1.

    {:nativeType}
      Can be applied to newtype declarations for integer types and
      indicates an expectation of what native type (or not) the
      newtype should compile to.

      If a newtype declaration has no explicit :nativeType attribute,
      then the compiler still attempts to find a suitable native numeric
      type, which is then reflected in an informational message or
      hovertext.

      {:nativeType} and {:nativeType true} say that the type is expected
      to compile to some native numeric type, but leaves it to the
      compiler to choose which one. If no suitable native target type is
      found, an error is generated.

      {:nativeType false} says to avoid using a native numeric type.
      Instead, the type will be compiled as an unbounded integer.

      {:nativeType X} where X is one of the following strings:
        ""byte""      8 bits, unsigned
        ""sbyte""     8 bits, signed
        ""ushort""    16 bits, unsigned
        ""short""     16 bits, signed
        ""uint""      32 bits, unsigned
        ""int""       32 bits, signed
        ""number""    53 bits, signed
        ""ulong""     64 bits, unsigned
        ""long""      64 bits, signed
      says to use the indicated target type. If the target compiler
      does not support X, then an error is generated. Also, if, after
      scrutinizing the constraint predicate, the compiler cannot confirm
      that the type's values will fit in X, an error is generated.

      {:nativeType XX} where XX is a list of strings from the list above,
      says to use the first X in XX that the compiler supports. If
      the compiler doesn't support any native type in XX, then an error
      is generated. Also, unless the compiler can confirm that all of
      the listed native types can fit the type's values, an error is
      generated.

    {:tailrecursion}
      Can be applied to methods and functions to direct compilation of
      recursive calls as tail calls.

      A method or function is _tail recursive_ if all of the following
      points apply:
      * It is not mutually recursive with another method or function.
      * Ignoring any parts of the method/function body that are ghost,
        every recursive call is a tail call (that is, the body has no
        more work to do after a recursive call). Note that any ghost
        code that follows a recursive method call is ignored.
      * In the case of a function, the function is not used as a
        first-class value inside the function body.
      For a function F, this definition is extended to additionally allow
      tail calls to appear in simple expressions like ""E + F(...)"" or
      ""F(...) + E"" for certain operators ""+"" where E does not mention
      F, provided that all such expressions are compatible. These
      are called _simple accumulator_ tail calls.

      By default, Dafny compiles tail recursive methods and functions
      using tail calls, automatically handling simple accumulator tail
      calls.

      {:tailrecursion false} is used to turn off tail calls.

      {:tailrecursion} or {:tailrecursion true} is used to confirm
      that the method/function is compiled and tail recursive. If it
      is not, an error is given.

    {:termination}
      Dafny currently lacks the features needed to specify usable termination
      metrics for trait methods that are dynamically dispatched to method
      implementations given in other modules. This issue and a sketch of a
      solution are described in https://github.com/dafny-lang/dafny/issues/1588.
      Until such features are added to the language, a type `C` that extends a
      trait `T` must be declared in the same module as `T`.
      There is, however, an available loophole: if a programmer is willing to
      take the responsibility that all calls to methods in a trait `T`
      that dynamically dispatch to implementations in other modules terminate,
      then the trait `T` can be marked with `{:termination false}`. This will
      allow `T` to be extended by types declared in modules outside `T`'s module.

      Caution: This loophole is unsound; that is, if a cross-module dynamic
      dispatch fails to terminate, then this and other errors in the program
      may have been overlooked by the verifier.       

      The meaning of `{:termination false}` is defined only on trait declarations.
      It has no meaning if applied to other declarations.

      Applying `{:termination false}` to a trait is similar to the
      effect of declaring each of its methods with `decreases *`, but
      there are several differences.  The biggest difference is that
      `decreases *` is sound, whereas the attribute is not. As such,
      `decreases *` cannot be used with functions, lemmas, or ghost
      methods, and callers of a `decreases *` method must themselves
      be declared with `decreases *`. In contrast, `{:termination false}`
      applies to all functions, lemmas, and methods of the trait, and
      callers do not have to indicate that they are using such a
      trait. Another difference is that `{:termination false}` does
      not change checking for intra-module calls. That is, even if a
      trait is declared with `{:termination false}`, calls to its
      functions, lemmas, and methods from within the module where the
      trait is declared are checked for termination in the usual
      manner.

    {:warnShadowing}
      TODO

    {:verify}
      TODO

    {:autocontracts}
      TODO

    {:opaque}
      TODO

    {:autoReq}
      TODO

    {:timeLimitMultiplier}
      TODO

    {:no_inline}
      TODO

    {:nowarn}
      TODO

    {:autotriggers}
      TODO

    {:trigger}
      TODO";

    /// <summary>
    /// Dafny releases come with their own copy of Z3, to save users the trouble of having to install extra dependencies.
    /// For this to work, Dafny looks for Z3 at the location where it is put by our release script (i.e., z3/bin/z3[.exe]).
    /// If Z3 is not found there, Dafny relies on Boogie to locate Z3 (which also supports setting a path explicitly on the command line).
    /// Developers (and people getting Dafny from source) need to install an appropriate version of Z3 themselves.
    /// </summary>
    private void SetZ3ExecutablePath() {
      var pp = "PROVER_PATH=";
      var proverPathOption = ProverOptions.Find(o => o.StartsWith(pp));
      if (proverPathOption != null) {
        var proverPath = proverPathOption.Substring(pp.Length);
        // Boogie will perform the ultimate test to see if "proverPath" is real--it will attempt to run it.
        // However, by at least checking if the file exists, we can produce a better error message in common scenarios.
        if (!File.Exists(proverPath)) {
          throw new Bpl.ProverException($"Requested prover not found: '{proverPath}'");
        }
      } else {
        var platform = (int)System.Environment.OSVersion.Platform;

        var isUnix = platform == 4 || platform == 6 || platform == 128;

        var z3binName = isUnix ? "z3" : "z3.exe";
        var dafnyBinDir = System.IO.Path.GetDirectoryName(System.Reflection.Assembly.GetExecutingAssembly().Location);
        var z3BinDir = System.IO.Path.Combine(dafnyBinDir, "z3", "bin");
        var z3BinPath = System.IO.Path.Combine(z3BinDir, z3binName);

        if (System.IO.File.Exists(z3BinPath)) {
          // Let's use z3BinPath
          ProverOptions.Add($"{pp}{z3BinPath}");
        }
      }
    }

    // Set a Z3 option, but only if it is not overwriting an existing option.
    private void SetZ3Option(string name, string value) {
      if (!ProverOptions.Any(o => o.StartsWith($"O:{name}="))) {
        ProverOptions.Add($"O:{name}={value}");
      }
    }

    private void SetZ3Options() {
      // Boogie sets the following Z3 options by default:
      // smt.mbqi = false
      // model.compact = false
      // model.v2 = true
      // pp.bv_literals = false

      // Boogie also used to set the following options, but does not anymore.
      SetZ3Option("auto_config", "false");
      SetZ3Option("type_check", "true");
      SetZ3Option("smt.case_split", "3"); // TODO: try removing
      SetZ3Option("smt.qi.eager_threshold", "100"); // TODO: try lowering
      SetZ3Option("smt.delay_units", "true");
      SetZ3Option("smt.arith.solver", "2");

      if (DisableNLarith || 3 <= ArithMode) {
        SetZ3Option("smt.arith.nl", "false");
      }
    }

    protected override string HelpBody =>
      $@"
All the .dfy files supplied on the command line along with files recursively
included by 'include' directives are considered a single Dafny program;
however only those files listed on the command line are verified.

Exit code: 0 -- success; 1 -- invalid command-line; 2 -- parse or type errors;
           3 -- compilation errors; 4 -- verification errors

---- Input configuration ---------------------------------------------------

/dprelude:<file>
    choose Dafny prelude file
/stdin
    Read standard input and treat it as an input .dfy file.

---- Plugins ---------------------------------------------------------------

/plugin:<path to one assembly>[ <arguments>]
    (experimental) One path to an assembly that contains at least one
    instantiatable class extending Microsoft.Dafny.Plugin.Rewriter.
    It can also extend Microsoft.Dafny.Plugins.PluginConfiguration to receive arguments
    More information about what plugins do and how define them:
    https://github.com/dafny-lang/dafny/blob/master/Source/DafnyLanguageServer/README.md#about-plugins

---- Overall reporting and printing ----------------------------------------

/stats        Print interesting statistics about the Dafny files supplied.
/dprint:<file>
    print Dafny program after parsing it
    (use - as <file> to print to console)
/rprint:<file>
    print Dafny program after resolving it
    (use - as <file> to print to console)
/printMode:<Everything|DllEmbed|NoIncludes|NoGhost>
    Everything is the default.
    DllEmbed prints the source that will be included in a compiled dll.
    NoIncludes disables printing of {{:verify false}} methods incorporated via the
    include mechanism, as well as datatypes and fields included from other files.
    NoGhost disables printing of functions, ghost methods, and proof statements in
    implementation methods.  It also disables anything NoIncludes disables.
<<<<<<< HEAD
/rprint:<file>
    print Dafny program after resolving it
    (use - as <file> to print to console)
/pmtrace      print pattern-match compiler debug info
/titrace      print type-inference debug info
/ntitrace     print type-inference debug info for the new type inference
=======
/printIncludes:<None|Immediate|Transitive>
    None is the default.
    Immediate prints files included by files listed on the command line
    Transitive recurses on the files printed by Immediate
    Immediate and Transitive will exit after printing.
>>>>>>> 6c94b342
/view:<view1, view2>
    print the filtered views of a module after it is resolved (/rprint).
    If print before the module is resolved (/dprint), then everything in the module
    is printed.
    If no view is specified, then everything in the module is printed.
/showSnippets:<n>
    0 (default) - don't show source code snippets for Dafny messages
    1 - show a source code snippet for each Dafny message
/funcCallGraph Print out the function call graph.  Format is: func,mod=callee*
/pmtrace      print pattern-match compiler debug info
/titrace      print type-inference debug info
/printTooltips
    Dump additional positional information (displayed as mouse-over tooltips by
    the VS plugin) to stdout as 'Info' messages.

---- Language feature selection --------------------------------------------

/noIncludes   Ignore include directives
/noExterns    Ignore extern and dllimport attributes
/functionSyntax:<version>
    The syntax for functions is changing from Dafny version 3 to version 4.
    This switch gives early access to the new syntax, and also provides a mode
    to help with migration.
    3 (default) - Compiled functions are written `function method` and
        `predicate method`. Ghost functions are written `function` and `predicate`.
    4 - Compiled functions are written `function` and `predicate`. Ghost functions
        are written `ghost function` and `ghost predicate`.
    migration3to4 - Compiled functions are written `function method` and
        `predicate method`. Ghost functions are written `ghost function` and
        `ghost predicate`. To migrate from version 3 to version 4, use this flag
        on your version 3 program. This will give flag all occurrences of
        `function` and `predicate` as parsing errors. These are ghost functions,
        so change those into the new syntax `ghost function` and `ghost predicate`.
        Then, start using /functionSyntax:4. This will flag all occurrences of
        `function method` and `predicate method` as parsing errors. So, change
        those to just `function` and `predicate`. Now, your program uses version 4
        syntax and has the exact same meaning as your previous version 3 program.
    experimentalDefaultGhost - like migration3to4, but allow `function` and
        `predicate` as alternatives to declaring ghost functions and predicates,
        respectively
    experimentalDefaultCompiled - like migration3to4, but allow `function` and
        `predicate` as alternatives to declaring compiled functions and predicates,
        respectively
    experimentalPredicateAlwaysGhost - Compiled functions are written `function`.
        Ghost functions are written `ghost function`. Predicates are always ghost
        and are written `predicate`.
/disableScopes
    Treat all export sets as 'export reveal *'. i.e. don't hide function bodies
    or type definitions during translation.
/allowGlobals Allow the implicit class '_default' to contain fields, instance functions,
    and instance methods.  These class members are declared at the module scope,
    outside of explicit classes.  This command-line option is provided to simplify
    a transition from the behavior in the language prior to version 1.9.3, from
    which point onward all functions and methods declared at the module scope are
    implicitly static and fields declarations are not allowed at the module scope.

---- Warning selection -----------------------------------------------------

/warnShadowing  Emits a warning if the name of a declared variable caused another variable
    to be shadowed
/deprecation:<n>
    0 - don't give any warnings about deprecated features
    1 (default) - show warnings about deprecated features
    2 - also point out where there's new simpler syntax
/warningsAsErrors
    Treat warnings as errors.

---- Verification options -------------------------------------------------

/dafnyVerify:<n>
    0 - stop after typechecking
    1 - continue on to translation, verification, and compilation
/verifyAllModules
    Verify modules that come from an include directive
/separateModuleOutput
    Output verification results for each module separately, rather than
    aggregating them after they are all finished.
/verificationLogger:<configuration string>
    Logs verification results to the given test result logger. The currently
    supported loggers are `trx`, `csv`, and `text`. These are the
    XML-based format commonly used for test results for .NET languages, a
    custom CSV schema, and a textual format meant for human consumption. You
    can provide configuration using the same string format as when using the
    --logger option for dotnet test, such as:
        /verificationLogger:trx;LogFileName=<...>.
    The exact mapping of verification concepts to these formats is
    experimental and subject to change!

    The `trx` and `csv` loggers automatically choose an output file
    name by default, and print the name of this file to the console. The
    `text` logger prints its output to the console by default, but can
    send output to a file given the `LogFileName` option.

    The `text` logger also includes a more detailed breakdown of what
    assertions appear in each assertion batch. When combined with the
    `/vcsSplitOnEveryAssert` option, it will provide approximate time
    and resource use costs for each assertion, allowing identification
    of especially expensive assertions.
/mimicVerificationOf:<Dafny version>
    Let Dafny attempt to mimic the verification as it was in a previous version of Dafny.
    Useful during migration to a newer version of Dafny when a Dafny program has proofs, such as methods or lemmas,
    that are unstable in the sense that their verification may become slower or fail altogether
    after logically irrelevant changes are made in the verification input.

    Accepted versions are: 3.3 (note that this turns off features that prevent classes of verification instability)
/noCheating:<n>
    0 (default) - allow assume statements and free invariants
    1 - treat all assumptions as asserts, and drop free.
/induction:<n>
    0 - never do induction, not even when attributes request it
    1 - only apply induction when attributes request it
    2 - apply induction as requested (by attributes) and also
        for heuristically chosen quantifiers
    3 - apply induction as requested, and for
        heuristically chosen quantifiers and lemmas
    4 (default) - apply induction as requested, and for lemmas
/inductionHeuristic:<n>
    0 - least discriminating induction heuristic (that is, lean
        toward applying induction more often)
    1,2,3,4,5 - levels in between, ordered as follows as far as
        how discriminating they are:  0 < 1 < 2 < (3,4) < 5 < 6
    6 (default) - most discriminating
/trackPrintEffects:<n>
    0 (default) - Every compiled method, constructor, and iterator, whether or not
       it bears a {{:print}} attribute, may have print effects.
    1 - A compiled method, constructor, or iterator is allowed to have print effects
       only if it is marked with {{:print}}.
/allocated:<n>
    Specify defaults for where Dafny should assert and assume
    allocated(x) for various parameters x, local variables x,
    bound variables x, etc.  Lower <n> may require more manual
    allocated(x) annotations and thus may be more difficult to use.
    Warning: this option should be chosen consistently across
    an entire project; it would be unsound to use different
    defaults for different files or modules within a project.
    And even so, modes /allocated:0 and /allocated:1 let functions
    depend on the allocation state, which is not sound in general.
    0 - Nowhere (never assume/assert allocated(x) by default).
    1 - Assume allocated(x) only for non-ghost variables and fields
        (these assumptions are free, since non-ghost variables
        always contain allocated values at run-time).  This option
        may speed up verification relative to /allocated:2.
    2 - Assert/assume allocated(x) on all variables,
        even bound variables in quantifiers.  This option is
        the easiest to use for heapful code.
    3 - (default) Frugal use of heap parameters.
    4 - mode 3 but with alloc antecedents when ranges don't imply
        allocatedness.
/definiteAssignment:<n>
    0 - ignores definite-assignment rules; this mode is for testing only--it is
        not sound
    1 (default) - enforces definite-assignment rules for compiled variables and fields
        whose types do not support auto-initialization and for ghost variables
        and fields whose type is possibly empty
    2 - enforces definite-assignment for all non-yield-parameter
        variables and fields, regardless of their types
    3 - like 2, but also performs checks in the compiler that no nondeterministic
        statements are used; thus, a program that passes at this level 3 is one
        that the language guarantees that values seen during execution will be
        the same in every run of the program
/noAutoReq    Ignore autoReq attributes
/autoReqPrint:<file>
    Print out requirements that were automatically generated by autoReq.
/noNLarith    Reduce Z3's knowledge of non-linear arithmetic (*,/,%).
    Results in more manual work, but also produces more predictable behavior.
    (This switch will perhaps be replaced by /arith in the future.
    For now, it takes precedence of /arith.)
/arith:<n>    (Experimental switch. Its options may change.)
    0 - Use Boogie/Z3 built-ins for all arithmetic operations.
    1 (default) - Like 0, but introduce symbolic synonyms for *,/,%, and
        allow these operators to be used in triggers.
    2 - Like 1, but introduce symbolic synonyms also for +,-.
    3 - Turn off non-linear arithmetic in the SMT solver. Still,
        use Boogie/Z3 built-in symbols for all arithmetic operations.
    4 - Like 3, but introduce symbolic synonyms for *,/,%, and allow these
        operators to be used in triggers.
    5 - Like 4, but introduce symbolic synonyms also for +,-.
    6 - Like 5, and introduce axioms that distribute + over *.
    7 - like 6, and introduce facts that associate literals arguments of *.
    8 - Like 7, and introduce axiom for the connection between *,/,%.
    9 - Like 8, and introduce axioms for sign of multiplication
    10 - Like 9, and introduce axioms for commutativity and
        associativity of *
/autoTriggers:<n>
    0 - Do not generate {{:trigger}} annotations for user-level quantifiers.
    1 (default) - Add a {{:trigger}} to each user-level quantifier. Existing
                  annotations are preserved.
/rewriteFocalPredicates:<n>
    0 - Don't rewrite predicates in the body of prefix lemmas.
    1 (default) - In the body of prefix lemmas, rewrite any use of a focal predicate
                  P to P#[_k-1].
/extractCounterexample
    If verification fails, report a detailed counterexample for the first
    failing assertion. Requires specifying the /mv option as well as
    /proverOpt:0:model_compress=false and /proverOpt:0:model.completion=true.
/countVerificationErrors:<n>
    [ deprecated ]
    0 - Set exit code to 0 regardless of the presence of any other errors.
    1 (default) - Emit usual exit code (cf. beginning of the help message).

---- Test generation options -----------------------------------------------

{TestGenOptions.Help}

---- Compilation options ---------------------------------------------------

/compile:<n>  0 - do not compile Dafny program
    1 (default) - upon successful verification of the Dafny
        program, compile it to the designated target language
        (/noVerify automatically counts as failed verification)
    2 - always attempt to compile Dafny program to the target
        language, regardless of verification outcome
    3 - if there is a Main method and there are no verification
        errors and /noVerify is not used, compiles program in
        memory (i.e., does not write an output file) and runs it
    4 - like (3), but attempts to compile and run regardless of
        verification outcome
/compileTarget:<lang>
    cs (default) - Compilation to .NET via C#
    go - Compilation to Go
    js - Compilation to JavaScript
    java - Compilation to Java
    py - Compilation to Python
    cpp - Compilation to C++

    Note that the C++ backend has various limitations (see Docs/Compilation/Cpp.md).
    This includes lack of support for BigIntegers (aka int), most higher order
    functions, and advanced features like traits or co-inductive types.
/Main:<name>
    The (fully-qualified) name of the method to use as the executable entry point.
    Default is the method with the {{:main}} attribute, or else the method named 'Main'.
/compileVerbose:<n>
    0 - don't print status of compilation to the console
    1 (default) - print information such as files being written by
        the compiler to the console
/spillTargetCode:<n>
    This option concerns the textual representation of the target program.
    This representation is of no interest when working with only Dafny code,
    but may be of interest in cross-language situations.
    0 (default) - Don't make any extra effort to write the textual target program
        (but still compile it, if /compile indicates to do so).
    1 - Write the textual target program, if it is being compiled.
    2 - Write the textual target program, provided it passes the verifier (and
        /noVerify is NOT used), regardless of /compile setting.
    3 - Write the textual target program, regardless of verification outcome
        and /compile setting.
    Note, some compiler targets may (always or in some situations) write out the
    textual target program as part of compilation, in which case /spillTargetCode:0
    behaves the same way as /spillTargetCode:1.
/out:<file>
    filename and location for the generated target language files
/coverage:<file>
    The compiler emits branch-coverage calls and outputs into
    <file> a legend that gives a description of each
    source-location identifier used in the branch-coverage calls.
    (use - as <file> to print to console)
/optimize     Produce optimized C# code, meaning:
      - passes /optimize flag to csc.exe.
/optimizeResolution:<n>
    0 - Resolve and translate all methods
    1 - Translate methods only in the call graph of current verification target
    2 (default) - As in 1, but only resolve method bodies in non-included Dafny sources
/useRuntimeLib
    Refer to pre-built DafnyRuntime.dll in compiled assembly rather
    than including DafnyRuntime.cs verbatim.

----------------------------------------------------------------------------

Dafny generally accepts Boogie options and passes these on to Boogie. However,
some Boogie options, like /loopUnroll, may not be sound for Dafny or may not
have the same meaning for a Dafny program as it would for a similar Boogie
program.
".Replace("\n", "\n  ") + base.HelpBody;
  }
}<|MERGE_RESOLUTION|>--- conflicted
+++ resolved
@@ -899,20 +899,11 @@
     include mechanism, as well as datatypes and fields included from other files.
     NoGhost disables printing of functions, ghost methods, and proof statements in
     implementation methods.  It also disables anything NoIncludes disables.
-<<<<<<< HEAD
-/rprint:<file>
-    print Dafny program after resolving it
-    (use - as <file> to print to console)
-/pmtrace      print pattern-match compiler debug info
-/titrace      print type-inference debug info
-/ntitrace     print type-inference debug info for the new type inference
-=======
 /printIncludes:<None|Immediate|Transitive>
     None is the default.
     Immediate prints files included by files listed on the command line
     Transitive recurses on the files printed by Immediate
     Immediate and Transitive will exit after printing.
->>>>>>> 6c94b342
 /view:<view1, view2>
     print the filtered views of a module after it is resolved (/rprint).
     If print before the module is resolved (/dprint), then everything in the module
@@ -924,6 +915,7 @@
 /funcCallGraph Print out the function call graph.  Format is: func,mod=callee*
 /pmtrace      print pattern-match compiler debug info
 /titrace      print type-inference debug info
+/ntitrace     print type-inference debug info for the new type inference
 /printTooltips
     Dump additional positional information (displayed as mouse-over tooltips by
     the VS plugin) to stdout as 'Info' messages.
