FunctionSpecifications.dfy(29,9): Error: A postcondition might not hold on this return path.
FunctionSpecifications.dfy(31,12): Related location: This is the postcondition that might not hold.
FunctionSpecifications.dfy(53,10): Error: cannot prove termination; try supplying a decreases clause
FunctionSpecifications.dfy(59,9): Error: A postcondition might not hold on this return path.
FunctionSpecifications.dfy(60,21): Related location: This is the postcondition that might not hold.
FunctionSpecifications.dfy(108,22): Error: assertion violation
FunctionSpecifications.dfy(111,22): Error: assertion violation
FunctionSpecifications.dfy(126,26): Error: assertion violation
FunctionSpecifications.dfy(130,26): Error: assertion violation
FunctionSpecifications.dfy(135,19): Error: A postcondition might not hold on this return path.
FunctionSpecifications.dfy(137,28): Related location: This is the postcondition that might not hold.
FunctionSpecifications.dfy(146,2): Error: failure to decrease termination measure
FunctionSpecifications.dfy(153,2): Error: failure to decrease termination measure
FunctionSpecifications.dfy(158,2): Error: cannot prove termination; try supplying a decreases clause

<<<<<<< HEAD
Dafny program verifier finished with 9 verified, 12 errors
=======
Dafny program verifier finished with 11 verified, 12 errors
>>>>>>> f1fd3924
<|MERGE_RESOLUTION|>--- conflicted
+++ resolved
@@ -13,8 +13,4 @@
 FunctionSpecifications.dfy(153,2): Error: failure to decrease termination measure
 FunctionSpecifications.dfy(158,2): Error: cannot prove termination; try supplying a decreases clause
 
-<<<<<<< HEAD
-Dafny program verifier finished with 9 verified, 12 errors
-=======
-Dafny program verifier finished with 11 verified, 12 errors
->>>>>>> f1fd3924
+Dafny program verifier finished with 9 verified, 12 errors