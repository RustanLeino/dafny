// RUN: %dafny /compile:0 /print:"%t.print" /dprint:"%t.dprint" /autoTriggers:0 "%s" > "%t"
// RUN: %diff "%s.expect" "%t"

module TestModule1 {
    function pos(x:int) : int 
    {
        if x < 0 then 0
        else 1 + pos(x - 1)
    }

    method test(y:int, z:int) 
        requires y > 5;
        requires z < 0;
    {
        assert pos(z) == 0;
        assert pos(-1) == 0;
        assert pos(y) == 3 + pos(y - 3);    // error: Should fail, due to lack of fuel
        assert pos(y) == 4 + pos(y - 4);    // Succeeds, thanks to the assume from the preceding assert
    }
}

// Test with function-level fuel boost
module TestModule2 {
    function {:fuel 3} pos1(x:int) : int 
    {
        if x < 0 then 0
        else 1 + pos1(x - 1)
    }

<<<<<<< HEAD
    function {:fuel 3,5} pos2(x:int) : int 
=======
    function {:fuel 4} pos2(x:int) : int 
>>>>>>> 16b7d12d
    {
        if x < 0 then 0
        else 1 + pos2(x - 1)
    }

<<<<<<< HEAD
    function {:fuel 3,5} pos3(x:int) : int 
=======
    function {:fuel 4} pos3(x:int) : int 
>>>>>>> 16b7d12d
    {
        if x < 0 then 0
        else 1 + pos3(x - 1)
    }

<<<<<<< HEAD
    function {:opaque} {:fuel 3,5} pos4(x:int) : int 
=======
    function {:opaque} {:fuel 4} pos4(x:int) : int 
>>>>>>> 16b7d12d
    {
        if x < 0 then 0
        else 1 + pos3(x - 1)
    }

    method test(y:int, z:int) 
        requires y > 5;
        requires z < 0;
    {
        assert pos1(z) == 0;
        assert pos1(-1) == 0;
        assert pos1(y) == 3 + pos1(y - 3);
        assert pos1(y) == 4 + pos1(y - 4);

        assert pos2(z) == 0;
        assert pos2(-1) == 0;
        assert pos2(y) == 3 + pos2(y - 3);
        assert pos2(y) == 4 + pos2(y - 4);

        if (*) {
            assert pos3(y) == 5 + pos3(y - 5);  // Just enough fuel to get here
        } else {
            assert pos3(y) == 6 + pos3(y - 6);  // error: Should fail even with a boost, since boost is too small
        }

        if (*) {
            assert pos4(z) == 0;    // error: Fuel shouldn't overcome opaque
        } else {
            reveal_pos4();
            assert pos4(y) == 5 + pos4(y - 5);  // With reveal, everything should work as above
        }


    }
}


module TestModule3 {
    // This fuel setting is equivalent to opaque, except for literals
    function {:fuel 0,0} pos(x:int) : int 
    {
        if x < 0 then 0
        else 1 + pos(x - 1)
    }

    method test(y:int, z:int) 
        requires y > 5;
        requires z < 0;
    {
        assert pos(z) == 0;             // error: Opaque setting hides body
        assert pos(-1) == 0;            // Passes, since Dafny's computation mode for lits ignore fuel
        assert pos(y) == 3 + pos(y - 3);// error: Opaque setting hides body
    }
}

// Test fuel settings via different contexts
module TestModule4 {
    function pos(x:int) : int 
    {
        if x < 0 then 0
        else 1 + pos(x - 1)
    }

    // Should pass
<<<<<<< HEAD
    method {:fuel pos,3,5} test1(y:int, z:int) 
=======
    method {:fuel pos,3} test1(y:int, z:int) 
>>>>>>> 16b7d12d
        requires y > 5;
        requires z < 0;
    {
        assert pos(z) == 0;
        assert pos(-1) == 0;
        assert pos(y) == 3 + pos(y - 3);
    }

    method {:fuel pos,0,0} test2(y:int, z:int) 
        requires y > 5;
        requires z < 0;
    {
        assert pos(z) == 0;               // error: Should fail due to "opaque" fuel setting
        assert pos(-1) == 0;
        assert pos(y) == 3 + pos(y - 3);  // error: Should fail due to "opaque" fuel setting
    }

    method test3(y:int, z:int) 
        requires y > 5;
        requires z < 0;
    {
        assert {:fuel pos,0,0} pos(z) == 0;               // error: fuel can't be decreased
        assert pos(-1) == 0;
        if (*) {
            assert pos(y) == 3 + pos(y - 3);  // error: Should fail without extra fuel setting
            assert pos(y) == 6 + pos(y - 6);  // error: Should fail even with previous assert turned into assume
        } else {
<<<<<<< HEAD
            assert {:fuel pos,3,5} pos(y) == 3 + pos(y - 3);  // Should succeed with extra fuel setting
            assert pos(y) == 6 + pos(y - 6);  // Should succeed thanks to previous assert turned into assume
=======
            assert {:fuel pos,3} pos(y) == 3 + pos(y - 3);  // Should succeed with extra fuel setting
            assert {:fuel pos,3} pos(y) == 6 + pos(y - 6);  // Should succeed thanks to previous assert turned into assume
>>>>>>> 16b7d12d
        } 
    }

    method test4(y:int, z:int) 
        requires y > 5;
        requires z < 0;
    {
        forall t:int {:fuel pos,3} | t > 0 
            ensures true;
        {
            assert pos(y) == 3 + pos(y - 3);    // Expected to pass, due to local fuel boost
        }

        if (*) {
            calc {:fuel pos,3} {
                pos(y);
                3 + pos(y - 3);
            }
        }

        assert pos(y) == 3 + pos(y - 3);    // error: Should fail, due to lack of fuel outside the forall
    }
}

// Test fuel settings via different module contexts
module TestModule5 {
    // Test module level fuel settings, with nested modules

    module TestModule5a {
        module {:fuel TestModule5aiA.pos,3} TestModule5ai {
            module TestModule5aiA {
                function pos(x:int) : int 
                {
                    if x < 0 then 0
                    else 1 + pos(x - 1)
                }

                method test(y:int, z:int) 
                    requires y > 5;
                    requires z < 0;
                {
                    assert pos(z) == 0;
                    assert pos(-1) == 0;
                    assert pos(y) == 3 + pos(y - 3);    // Should pass due to intermediate module's fuel setting
                }
            }

            method test(y:int, z:int) 
                requires y > 5;
                requires z < 0;
            {
                assert TestModule5aiA.pos(z) == 0;
                assert TestModule5aiA.pos(-1) == 0;
                assert TestModule5aiA.pos(y) == 3 + TestModule5aiA.pos(y - 3);    // Should pass due to module level fuel
            }
        }
  
        method test(y:int, z:int) 
            requires y > 5;
            requires z < 0;
        {
            assert TestModule5ai.TestModule5aiA.pos(z) == 0;
            assert TestModule5ai.TestModule5aiA.pos(-1) == 0;
            assert TestModule5ai.TestModule5aiA.pos(y) == 3 + TestModule5ai.TestModule5aiA.pos(y - 3);    // error: Should fail, due to lack of fuel
        }
    }

    module {:fuel TestModule5bi.TestModule5biA.pos,3} TestModule5b {
        module  TestModule5bi {
            module TestModule5biA {
                function pos(x:int) : int 
                {
                    if x < 0 then 0
                    else 1 + pos(x - 1)
                }

                method test(y:int, z:int) 
                    requires y > 5;
                    requires z < 0;
                {
                    assert pos(z) == 0;
                    assert pos(-1) == 0;
                    assert pos(y) == 3 + pos(y - 3);    // Should succceed due to outer module fuel setting
                }
            }
        }
    }
}

// Test fuel setting for multiple functions
module TestModule6 {
    function pos(x:int) : int 
    {
        if x < 0 then 0
        else 1 + pos(x - 1)
    }

    function neg(x:int) : int
        decreases 1 - x;
    {
        if x > 0 then 0
        else 1 + neg(x + 1)
    }

    method test1(y:int, z:int) 
        requires y > 5;
        requires z < 5;
    {
        assert pos(y) == 3 + pos(y - 3);    // error: Should fail, due to lack of fuel

        assert neg(z) == 3 + neg(z + 3);    // error: Should fail, due to lack of fuel
    }

    method {:fuel pos,3} {:fuel neg,4} test2(y:int, z:int) 
        requires y > 5;
        requires z < -5;
    {
        assert pos(y) == 3 + pos(y - 3);    

        assert neg(z) == 3 + neg(z + 3);    
    }
}

// Test fuel settings with multiple overlapping contexts
module TestModule7 {
    function {:fuel 3} pos(x:int) : int 
    {
        if x < 0 then 0
        else 1 + pos(x - 1)
    }

    function {:fuel 0,0} neg(x:int) : int
        decreases 1 - x;
    {
        if x > 0 then 0
        else 1 + neg(x + 1)
    }

    method {:fuel neg,4} {:fuel pos,0,0} test1(y:int, z:int) 
        requires y > 5;
        requires z < -5;
    {
        if (*) {
            assert pos(y) == 3 + pos(y - 3);    // error: Method fuel should override function fuel, so this should fail
            assert neg(z) == 3 + neg(z + 3);    // Method fuel should override function fuel, so this succeeds
        }

        forall t:int {:fuel pos,3} | t > 0 
            ensures true;
        {
            assert pos(y) == 3 + pos(y - 3);    // Statement fuel should override method fuel, so this should succeed
        }
    }
}

// Test fuel in a slightly more complicated setting
module TestModule8 {

    newtype byte = i:int | 0 <= i < 0x100
    newtype uint64 = i:int | 0 <= i < 0x10000000000000000

    datatype G = GUint64
               | GArray(elt:G)
               | GTuple(t:seq<G>)
               | GByteArray
               | GTaggedUnion(cases:seq<G>)

        datatype V = VUint64(u:uint64)
                   | VTuple(t:seq<V>)
                   | VCase(c:uint64, val:V)

        predicate {:fuel 2} ValInGrammar(val:V, grammar:G)
        {
            match val
                case VUint64(_) => grammar.GUint64?
                case VTuple(t)  => grammar.GTuple? && |t| == |grammar.t|
                                      && forall i :: 0 <= i < |t| ==> ValInGrammar(t[i], grammar.t[i])
                case VCase(c, val) => grammar.GTaggedUnion? && int(c) < |grammar.cases| && ValInGrammar(val, grammar.cases[c])
        }

        datatype CRequest = CRequest(client:EndPoint, seqno:uint64, request:CAppMessage) | CRequestNoOp()

        type EndPoint
        function method EndPoint_grammar() : G { GUint64 }
        function method CRequest_grammar() : G { GTaggedUnion([ GTuple([EndPoint_grammar(), GUint64, CAppMessage_grammar()]), GUint64]) }

        function method parse_EndPoint(val:V) : EndPoint
            requires ValInGrammar(val, EndPoint_grammar());

        type CAppMessage
        function method CAppMessage_grammar() : G { GTaggedUnion([GUint64, GUint64, GUint64]) }
        function method parse_AppMessage(val:V) : CAppMessage
            requires ValInGrammar(val, CAppMessage_grammar());

<<<<<<< HEAD
        function method {:fuel ValInGrammar,1,2} parse_Request1(val:V) : CRequest
=======
        function method {:fuel ValInGrammar,1} parse_Request1(val:V) : CRequest
>>>>>>> 16b7d12d
            requires ValInGrammar(val, CRequest_grammar());
        {
            if val.c == 0 then
                var ep := parse_EndPoint(val.val.t[0]); // With default fuel, error: function precondition, destructor, index
                CRequest(ep, val.val.t[1].u, parse_AppMessage(val.val.t[2]))    // error: index out of range, destructor
            else 
                CRequestNoOp()
        }

        function method parse_Request2(val:V) : CRequest
            requires ValInGrammar(val, CRequest_grammar());
        {
            if val.c == 0 then
                var ep := parse_EndPoint(val.val.t[0]);                      // With fuel boosted to 2 this succeeds
                CRequest(ep, val.val.t[1].u, parse_AppMessage(val.val.t[2])) // error: destructor
            else 
                CRequestNoOp()
        }

        function method {:fuel ValInGrammar,3} parse_Request3(val:V) : CRequest
            requires ValInGrammar(val, CRequest_grammar());
        {
            if val.c == 0 then
                var ep := parse_EndPoint(val.val.t[0]); 
                CRequest(ep, val.val.t[1].u, parse_AppMessage(val.val.t[2]))    // With one more boost, everything succeeds
            else 
                CRequestNoOp()
        }

        // With the method, everything succeeds with one less fuel boost (i.e., 2, rather than 3, as in parse_Request3)
        method parse_Request4(val:V) returns (req:CRequest)     
            requires ValInGrammar(val, CRequest_grammar());
        {
            if val.c == 0 {
                var ep := parse_EndPoint(val.val.t[0]);
                req := CRequest(ep, val.val.t[1].u, parse_AppMessage(val.val.t[2]));
            } else {
                req := CRequestNoOp();
            }
        }
}


// Test fuel when it's applied to a non-recursive function
module TestModule9 {
    function abs(x:int) : int
    {
        if x < 0 then -1 * x else x
    }

    // All should pass.
    method test1(y:int, z:int)
        requires y > 5;
        requires z < 0;
    {
        assert abs(z) == -1*z;
        assert abs(y) == y;
        assert abs(-1) == 1;
    }

    // Method-level fuel override
    method {:fuel abs,0,0} test2(y:int, z:int)
        requires y > 5;
        requires z < 0;
    {
        assert abs(z) == -1*z;  // error: Cannot see the body of abs
        assert abs(y) == y;     // error: Cannot see the body of abs
        assert abs(-1) == 1;    // lit bypasses fuel, so this should succeed
    }

    // Statement-level fuel override
    method test3(y:int, z:int)
        requires y > 5;
        requires z < 0;
    {
        assert {:fuel abs,0,0} abs(z) == -1*z;  // error: fuel can't be decreased
        assert abs(y) == y;     // Normal success
        assert abs(-1) == 1;    // lit bypasses fuel, so this should succeed
    }

    // Giving more fuel to a non-recursive function won't help,
    // but it shouldn't hurt either.
<<<<<<< HEAD
    method {:fuel abs,5,7} test4(y:int, z:int)
=======
    method {:fuel abs,5,6} test4(y:int, z:int)
>>>>>>> 16b7d12d
        requires y > 5;
        requires z < 0;
    {
        assert abs(z) == -1*z;
        assert abs(y) == y;
        assert abs(-1) == 1;
    }
}

// Test fuel when it's applied to a non-recursive function directly (to simulate opaque)
module TestModule10 {
    function {:fuel 0,0} abs(x:int) : int
    {
        if x < 0 then -1 * x else x
    }

    method test1(y:int, z:int)
        requires y > 5;
        requires z < 0;
    {
        assert abs(z) == -1*z;  // error: Cannot see the body of abs
        assert abs(y) == y;     // error: Cannot see the body of abs
        assert abs(-1) == 1;    // lit bypasses fuel, so this should succeed
    }
}

// Test fuel when it's mentioned in other functions function to simulate a local opaque
module TestModule11 {
    function abs(x:int) : int
    {
        if x < 0 then -1 * x else x
    }

    function {:fuel abs,0,0} abs'(x:int) : int
    {
        abs(x)
    }

    method test1(y:int, z:int)
        requires y > 5;
        requires z < 0;
    {
<<<<<<< HEAD
        assert abs'(z) == -1*z;  // error: Cannot see the body of abs
        assert abs'(y) == y;     // error: Cannot see the body of abs
=======
        assert abs'(z) == -1*z;  // Annotation on abs' only applies locally, so we see the body of abs
        assert abs'(y) == y;     // Annotation on abs' only applies locally, so we see the body of abs
>>>>>>> 16b7d12d
        assert abs'(-1) == 1;    // lit bypasses fuel, so this should succeed
    }
}

module TestModule12 {
		function pos3(x:int) : int 
		{
				if x < 0 then 0
				else 1 + pos4(x - 1)
		}

		function pos4(x:int) : int 
		{
				if x < 0 then 0
				else 1 + pos3(x - 1)
		}

		method {:fuel pos3,2,3} {:fuel pos4,2,3} test (y:int)
			requires y > 3;
		{
				assert pos3(y) == 3 + pos4(y - 3); 
		}
}<|MERGE_RESOLUTION|>--- conflicted
+++ resolved
@@ -27,31 +27,19 @@
         else 1 + pos1(x - 1)
     }
 
-<<<<<<< HEAD
-    function {:fuel 3,5} pos2(x:int) : int 
-=======
     function {:fuel 4} pos2(x:int) : int 
->>>>>>> 16b7d12d
     {
         if x < 0 then 0
         else 1 + pos2(x - 1)
     }
 
-<<<<<<< HEAD
-    function {:fuel 3,5} pos3(x:int) : int 
-=======
     function {:fuel 4} pos3(x:int) : int 
->>>>>>> 16b7d12d
     {
         if x < 0 then 0
         else 1 + pos3(x - 1)
     }
 
-<<<<<<< HEAD
-    function {:opaque} {:fuel 3,5} pos4(x:int) : int 
-=======
     function {:opaque} {:fuel 4} pos4(x:int) : int 
->>>>>>> 16b7d12d
     {
         if x < 0 then 0
         else 1 + pos3(x - 1)
@@ -116,11 +104,7 @@
     }
 
     // Should pass
-<<<<<<< HEAD
-    method {:fuel pos,3,5} test1(y:int, z:int) 
-=======
     method {:fuel pos,3} test1(y:int, z:int) 
->>>>>>> 16b7d12d
         requires y > 5;
         requires z < 0;
     {
@@ -148,13 +132,8 @@
             assert pos(y) == 3 + pos(y - 3);  // error: Should fail without extra fuel setting
             assert pos(y) == 6 + pos(y - 6);  // error: Should fail even with previous assert turned into assume
         } else {
-<<<<<<< HEAD
-            assert {:fuel pos,3,5} pos(y) == 3 + pos(y - 3);  // Should succeed with extra fuel setting
-            assert pos(y) == 6 + pos(y - 6);  // Should succeed thanks to previous assert turned into assume
-=======
             assert {:fuel pos,3} pos(y) == 3 + pos(y - 3);  // Should succeed with extra fuel setting
             assert {:fuel pos,3} pos(y) == 6 + pos(y - 6);  // Should succeed thanks to previous assert turned into assume
->>>>>>> 16b7d12d
         } 
     }
 
@@ -349,11 +328,7 @@
         function method parse_AppMessage(val:V) : CAppMessage
             requires ValInGrammar(val, CAppMessage_grammar());
 
-<<<<<<< HEAD
-        function method {:fuel ValInGrammar,1,2} parse_Request1(val:V) : CRequest
-=======
         function method {:fuel ValInGrammar,1} parse_Request1(val:V) : CRequest
->>>>>>> 16b7d12d
             requires ValInGrammar(val, CRequest_grammar());
         {
             if val.c == 0 then
@@ -436,11 +411,7 @@
 
     // Giving more fuel to a non-recursive function won't help,
     // but it shouldn't hurt either.
-<<<<<<< HEAD
-    method {:fuel abs,5,7} test4(y:int, z:int)
-=======
     method {:fuel abs,5,6} test4(y:int, z:int)
->>>>>>> 16b7d12d
         requires y > 5;
         requires z < 0;
     {
@@ -483,13 +454,8 @@
         requires y > 5;
         requires z < 0;
     {
-<<<<<<< HEAD
-        assert abs'(z) == -1*z;  // error: Cannot see the body of abs
-        assert abs'(y) == y;     // error: Cannot see the body of abs
-=======
         assert abs'(z) == -1*z;  // Annotation on abs' only applies locally, so we see the body of abs
         assert abs'(y) == y;     // Annotation on abs' only applies locally, so we see the body of abs
->>>>>>> 16b7d12d
         assert abs'(-1) == 1;    // lit bypasses fuel, so this should succeed
     }
 }
