--- conflicted
+++ resolved
@@ -1,6 +1,2 @@
-<<<<<<< HEAD
-Bug104.dfy(10,7): Warning: datatype update syntax D[f := E] is deprecated; the new syntax is D.(f := E)
-=======
->>>>>>> 16b7d12d
 
 Dafny program verifier finished with 2 verified, 0 errors